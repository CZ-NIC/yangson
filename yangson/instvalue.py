--- conflicted
+++ resolved
@@ -55,11 +55,7 @@
         """
         self.timestamp = ts if ts else datetime.now()
 
-<<<<<<< HEAD
-    def copy(self: StructuredValue) -> "StructuredValue":
-=======
     def copy(self: StructuredValue) -> StructuredValue:
->>>>>>> 9dad178d
         """Return a shallow copy of the receiver."""
         return self.__class__(super().copy(), datetime.now())
 
@@ -67,11 +63,7 @@
         super().__setitem__(key, value)
         self.timestamp = datetime.now()
 
-<<<<<<< HEAD
-    def __eq__(self: StructuredValue, val: "StructuredValue") -> bool:
-=======
     def __eq__(self: StructuredValue, val: StructuredValue) -> bool:
->>>>>>> 9dad178d
         """Return ``True`` if the receiver equal to `val`.
 
         Args:
