# Copyright © 2016-2019 CZ.NIC, z. s. p. o.
#
# This file is part of Yangson.
#
# Yangson is free software: you can redistribute it and/or modify it under the
# terms of the GNU Lesser General Public License as published by the Free
# Software Foundation, either version 3 of the License, or (at your option) any
# later version.
#
# Yangson is distributed in the hope that it will be useful, but WITHOUT ANY
# WARRANTY; without even the implied warranty of MERCHANTABILITY or FITNESS FOR
# A PARTICULAR PURPOSE.  See the GNU Lesser General Public License for more
# details.
#
# You should have received a copy of the GNU Lesser General Public License along
# with Yangson.  If not, see <http://www.gnu.org/licenses/>.

"""This module defines classes for schema patterns."""
from __future__ import annotations

from __future__ import annotations
from typing import List, Optional, TYPE_CHECKING
from .enumerations import ContentType
from .typealiases import InstanceName, _Singleton, YangIdentifier
from .xpathast import Expr
if TYPE_CHECKING:
    from .instance import InstanceNode


class SchemaPattern:
    """Abstract class for schema patterns."""

    @staticmethod
    def optional(p: SchemaPattern) -> SchemaPattern:
        """Make `p` an optional pattern."""
        return Alternative.combine(Empty(), p)

    def nullable(self: SchemaPattern, ctype: ContentType) -> bool:
        """Return ``True`` the receiver is nullable."""
        return False

    def empty(self: SchemaPattern) -> bool:
        """Return ``True`` if the receiver is (conditionally) empty."""
        return False

    def _active(self: SchemaPattern, ctype: ContentType) -> bool:
        """Return ``True`` the receiver is active in the current context."""
        return True

<<<<<<< HEAD
    def _eval_when(self: SchemaPattern, cnode: "InstanceNode") -> None:
=======
    def _eval_when(self: SchemaPattern, cnode: InstanceNode) -> None:
>>>>>>> 9dad178d
        return

    def _mandatory_members(self: SchemaPattern, ctype: ContentType) -> List[InstanceName]:
        return []


class Empty(SchemaPattern, metaclass=_Singleton):
    """Singleton class representing the empty pattern."""

    def nullable(self: Empty, ctype: ContentType) -> bool:
        """Override the superclass method."""
        return True

    def deriv(self: Empty, x: str, ctype: ContentType) -> SchemaPattern:
        """Return derivative of the receiver."""
        return NotAllowed()

    def empty(self: Empty) -> bool:
        """Override the superclass method."""
        return True

    def tree(self: Empty, indent: int = 0):
        return " " * indent + "Empty"

    def __str__(self: Empty) -> str:
        return "Empty"


class NotAllowed(SchemaPattern, metaclass=_Singleton):

    def deriv(self: NotAllowed, x: str, ctype: ContentType) -> SchemaPattern:
        """Return derivative of the receiver."""
        return self

    def tree(self: NotAllowed, indent: int = 0):
        return " " * indent + "NotAllowed"

    def __str__(self: NotAllowed) -> str:
        return "NotAllowed"


class Conditional(SchemaPattern):
    """Class representing conditional pattern."""

    def __init__(self: Conditional, when: Expr):
        """Initialize the class instance."""
        self.when = when
        self._val_when = None  # type: bool

    def empty(self: Conditional) -> bool:
        """Override the superclass method."""
        return self.when and not self._val_when

    def check_when(self: Conditional) -> bool:
        return not self.when or self._val_when

<<<<<<< HEAD
    def _eval_when(self: Conditional, cnode: "InstanceNode") -> None:
=======
    def _eval_when(self: Conditional, cnode: InstanceNode) -> None:
>>>>>>> 9dad178d
        self._val_when = bool(self.when.evaluate(cnode))

    def _active(self: Conditional, ctype: ContentType) -> bool:
        return super()._active(ctype) and self.check_when()


class Typeable(SchemaPattern):
    """Multiple content types and their combinations."""

    def __init__(self: Typeable, ctype: ContentType):
        """Initialize the class instance."""
        self.ctype = ctype

    def match_ctype(self: Typeable, ctype) -> bool:
        return self.ctype.value & ctype.value != 0

    def _active(self: Typeable, ctype: ContentType) -> bool:
        return super()._active(ctype) and self.match_ctype(ctype)


class ConditionalPattern(Conditional):
    """Class representing conditional pattern."""

    def __init__(self: ConditionalPattern, p: SchemaPattern, when: Expr):
        """Initialize the class instance."""
        super().__init__(when)
        self.pattern = p

<<<<<<< HEAD
    def _eval_when(self: ConditionalPattern, cnode: "InstanceNode") -> None:
=======
    def _eval_when(self: ConditionalPattern, cnode: InstanceNode) -> None:
>>>>>>> 9dad178d
        super()._eval_when(cnode)
        self.pattern._eval_when(cnode)

    def nullable(self: ConditionalPattern, ctype: ContentType) -> bool:
        """Override the superclass method."""
        return (not self.check_when() or self.pattern.nullable(ctype))

    def deriv(self: ConditionalPattern, x: str, ctype: ContentType) -> SchemaPattern:
        """Return derivative of the receiver."""
        return (self.pattern.deriv(x, ctype) if self.check_when() else
                NotAllowed())

    def tree(self: ConditionalPattern, indent: int = 0):
        return (" " * indent + "Conditional\n" +
                self.pattern.tree(indent + 2))

    def __str__(self: ConditionalPattern) -> str:
        return str(self.pattern)

    def _mandatory_members(self: ConditionalPattern, ctype: ContentType) -> List[InstanceName]:
        return self.pattern._mandatory_members(ctype) if self._active(ctype) else []


class Member(Typeable, Conditional):

    def __init__(self: Member, name: InstanceName, ctype: ContentType,
                 when: Optional[Expr]):
        Typeable.__init__(self, ctype)
        Conditional.__init__(self, when)
        self.name = name

<<<<<<< HEAD
    def _eval_when(self: Member, cnode: "InstanceNode") -> None:
=======
    def _eval_when(self: Member, cnode: InstanceNode) -> None:
>>>>>>> 9dad178d
        if self.when:
            dummy = cnode.put_member(self.name, (None,))
            super()._eval_when(dummy)

    def nullable(self: Member, ctype: ContentType) -> bool:
        """Override the superclass method."""
        return not (self._active(ctype))

    def deriv(self: Member, x: str, ctype: ContentType) -> SchemaPattern:
        """Return derivative of the receiver."""
        return (Empty() if
                self.name == x and self._active(ctype)
                else NotAllowed())

    def tree(self: Member, indent: int = 0):
        return " " * indent + "Member " + self.name

    def __str__(self: Member) -> str:
        return f"member '{self.name}'"

    def _mandatory_members(self: Member, ctype: ContentType) -> List[InstanceName]:
        return [self.name] if self._active(ctype) else []


class Alternative(SchemaPattern):

    @classmethod
    def combine(cls, p: SchemaPattern, q: SchemaPattern) -> "Alternative":
        if isinstance(p, NotAllowed):
            return q
        if isinstance(q, NotAllowed):
            return p
        return cls(p, q)

    def __init__(self: Alternative, p: SchemaPattern, q: SchemaPattern):
        self.left = p
        self.right = q

<<<<<<< HEAD
    def _eval_when(self: Alternative, cnode: "InstanceNode") -> None:
=======
    def _eval_when(self: Alternative, cnode: InstanceNode) -> None:
>>>>>>> 9dad178d
        super()._eval_when(cnode)
        self.left._eval_when(cnode)
        self.right._eval_when(cnode)

    def nullable(self: Alternative, ctype: ContentType) -> bool:
        """Override the superclass method."""
        return self.left.nullable(ctype) or self.right.nullable(ctype)

    def deriv(self: Alternative, x: str, ctype: ContentType) -> SchemaPattern:
        """Return derivative of the receiver."""
        return Alternative.combine(self.left.deriv(x, ctype),
                                   self.right.deriv(x, ctype))

    def tree(self: Alternative, indent: int = 0):
        return (" " * indent + "Alternative\n" +
                self.left.tree(indent + 2) + "\n" +
                self.right.tree(indent + 2))

    def __str__(self: Alternative) -> str:
        return f"{self.left!s} or {self.right!s}"

    def _mandatory_members(self: Alternative, ctype: ContentType) -> List[InstanceName]:
        lm = self.left._mandatory_members(ctype)
        rm = self.right._mandatory_members(ctype)
        return [] if not lm or not rm else lm + rm


class ChoicePattern(Alternative, Typeable):

    def __init__(self: ChoicePattern, p: SchemaPattern, q: SchemaPattern,
                 name: YangIdentifier):
        super().__init__(p, q)
        self.ctype = ContentType.all  # type: ContentType
        self.name = name

    def nullable(self: ChoicePattern, ctype: ContentType):
        return not self.match_ctype(ctype)

    def deriv(self: ChoicePattern, x: str, ctype: ContentType):
        return (super().deriv(x, ctype) if self.match_ctype(ctype) else
                NotAllowed())

    def tree(self: ChoicePattern, indent: int = 0):
        return (" " * indent +
                f"Choice {self.name}\n{self.left.tree(indent + 2)}\n"
                f"{self.right.tree(indent + 2)}")

    def _members(self: ChoicePattern, ctype: ContentType) -> List[InstanceName]:
        return super()._members(ctype) if self._active(ctype) else []


class Pair(SchemaPattern):

    @classmethod
    def combine(cls, p: SchemaPattern, q: SchemaPattern):
        if p.empty():
            return q
        if q.empty():
            return p
        if isinstance(p, NotAllowed):
            return p
        if isinstance(q, NotAllowed):
            return q
        return cls(p, q)

    def __init__(self: Pair, p: SchemaPattern, q: SchemaPattern):
        self.left = p
        self.right = q

    def nullable(self: Pair, ctype: ContentType) -> bool:
        """Override the superclass method."""
        return (self.left.nullable(ctype) and
                self.right.nullable(ctype))

    def deriv(self: Pair, x: str, ctype: ContentType) -> SchemaPattern:
        """Return derivative of the receiver."""
        return Alternative.combine(
            Pair.combine(self.left.deriv(x, ctype), self.right),
            Pair.combine(self.right.deriv(x, ctype), self.left))

<<<<<<< HEAD
    def _eval_when(self: Pair, cnode: "InstanceNode") -> None:
=======
    def _eval_when(self: Pair, cnode: InstanceNode) -> None:
>>>>>>> 9dad178d
        self.left._eval_when(cnode)
        self.right._eval_when(cnode)

    def tree(self: Pair, indent: int = 0):
        return (" " * indent + "Pair\n" +
                self.left.tree(indent + 2) + "\n" +
                self.right.tree(indent + 2))

    def __str__(self: Pair) -> str:
        return str(self.left)

    def _mandatory_members(self: Pair, ctype: ContentType) -> List[InstanceName]:
        return self.left._mandatory_members(ctype) + self.right._mandatory_members(ctype)<|MERGE_RESOLUTION|>--- conflicted
+++ resolved
@@ -47,11 +47,7 @@
         """Return ``True`` the receiver is active in the current context."""
         return True
 
-<<<<<<< HEAD
-    def _eval_when(self: SchemaPattern, cnode: "InstanceNode") -> None:
-=======
     def _eval_when(self: SchemaPattern, cnode: InstanceNode) -> None:
->>>>>>> 9dad178d
         return
 
     def _mandatory_members(self: SchemaPattern, ctype: ContentType) -> List[InstanceName]:
@@ -108,11 +104,7 @@
     def check_when(self: Conditional) -> bool:
         return not self.when or self._val_when
 
-<<<<<<< HEAD
-    def _eval_when(self: Conditional, cnode: "InstanceNode") -> None:
-=======
     def _eval_when(self: Conditional, cnode: InstanceNode) -> None:
->>>>>>> 9dad178d
         self._val_when = bool(self.when.evaluate(cnode))
 
     def _active(self: Conditional, ctype: ContentType) -> bool:
@@ -141,11 +133,7 @@
         super().__init__(when)
         self.pattern = p
 
-<<<<<<< HEAD
-    def _eval_when(self: ConditionalPattern, cnode: "InstanceNode") -> None:
-=======
     def _eval_when(self: ConditionalPattern, cnode: InstanceNode) -> None:
->>>>>>> 9dad178d
         super()._eval_when(cnode)
         self.pattern._eval_when(cnode)
 
@@ -177,11 +165,7 @@
         Conditional.__init__(self, when)
         self.name = name
 
-<<<<<<< HEAD
-    def _eval_when(self: Member, cnode: "InstanceNode") -> None:
-=======
     def _eval_when(self: Member, cnode: InstanceNode) -> None:
->>>>>>> 9dad178d
         if self.when:
             dummy = cnode.put_member(self.name, (None,))
             super()._eval_when(dummy)
@@ -220,11 +204,7 @@
         self.left = p
         self.right = q
 
-<<<<<<< HEAD
-    def _eval_when(self: Alternative, cnode: "InstanceNode") -> None:
-=======
     def _eval_when(self: Alternative, cnode: InstanceNode) -> None:
->>>>>>> 9dad178d
         super()._eval_when(cnode)
         self.left._eval_when(cnode)
         self.right._eval_when(cnode)
@@ -305,11 +285,7 @@
             Pair.combine(self.left.deriv(x, ctype), self.right),
             Pair.combine(self.right.deriv(x, ctype), self.left))
 
-<<<<<<< HEAD
-    def _eval_when(self: Pair, cnode: "InstanceNode") -> None:
-=======
     def _eval_when(self: Pair, cnode: InstanceNode) -> None:
->>>>>>> 9dad178d
         self.left._eval_when(cnode)
         self.right._eval_when(cnode)
 
