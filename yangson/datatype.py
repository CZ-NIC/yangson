--- conflicted
+++ resolved
@@ -47,11 +47,8 @@
 import base64
 import decimal
 import numbers
-<<<<<<< HEAD
 import xml.etree.ElementTree as ET
-=======
 import re
->>>>>>> ff7b0f8f
 from typing import Any, Dict, List, Optional, Tuple, Union, TYPE_CHECKING
 
 from .constraint import Intervals, Pattern
@@ -596,16 +593,14 @@
     def to_raw(self, val: ScalarValue) -> RawScalar:
         return self.ref_type.to_raw(val)
 
-<<<<<<< HEAD
     def to_xml(self, val: ScalarValue) -> RawScalar:
         return self.ref_type.to_xml(val)
-=======
+
     def parse_value(self, text: str) -> Optional[ScalarValue]:
         return self.ref_type.parse_value(text)
 
     def from_yang(self, text: str) -> ScalarValue:
         return self.ref_type.from_yang(text)
->>>>>>> ff7b0f8f
 
     def _deref(self, node: InstanceNode) -> List[InstanceNode]:
         ns = self.path.evaluate(node)
@@ -646,15 +641,13 @@
         """Override the superclass method."""
         return str(val)
 
-<<<<<<< HEAD
     def to_xml(self, val: InstanceRoute) -> str:
         """Override the superclass method."""
         return str(val)
-=======
+
     def from_yang(self, text: str) -> InstanceRoute:
         """Override the superclass method."""
         return XPathParser(text, self.sctx).parse().as_instance_route()
->>>>>>> ff7b0f8f
 
     def _deref(self, node: InstanceNode) -> List[InstanceNode]:
         return [node.top().goto(node.value)]
@@ -701,14 +694,10 @@
     def to_raw(self, val: QualName) -> str:
         return self.canonical_string(val)
 
-<<<<<<< HEAD
     def to_xml(self, val: QualName) -> str:
         return self.canonical_string(val)
 
-    def from_yang(self, text: str) -> Optional[QualName]:
-=======
     def from_yang(self, text: str) -> QualName:
->>>>>>> ff7b0f8f
         """Override the superclass method."""
         try:
             return self.sctx.schema_data.translate_pname(
@@ -848,24 +837,20 @@
             return None
 
     def from_raw(self, raw: RawScalar) -> Optional[int]:
-        if not isinstance(raw, (int, bool, str)):
+        if not isinstance(raw, int) or isinstance(raw, bool):
             return None
         try:
             return int(raw)
         except (ValueError, TypeError):
             return None
 
-<<<<<<< HEAD
     def from_xml(self, xml: ET.Element) -> Optional[int]:
         try:
             return int(xml.text)
         except (ValueError, TypeError):
             return None
 
-    def from_yang(self, text: str) -> Optional[int]:
-=======
     def from_yang(self, text: str) -> int:
->>>>>>> ff7b0f8f
         """Override the superclass method."""
         mo = self.octhex.match(text)
         if mo:
