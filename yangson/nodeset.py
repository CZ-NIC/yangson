# Copyright © 2016, 2017 CZ.NIC, z. s. p. o.
#
# This file is part of Yangson.
#
# Yangson is free software: you can redistribute it and/or modify it under the
# terms of the GNU Lesser General Public License as published by the Free
# Software Foundation, either version 3 of the License, or (at your option) any
# later version.
#
# Yangson is distributed in the hope that it will be useful, but WITHOUT ANY
# WARRANTY; without even the implied warranty of MERCHANTABILITY or FITNESS FOR
# A PARTICULAR PURPOSE.  See the GNU Lesser General Public License for more
# details.
#
# You should have received a copy of the GNU Lesser General Public License along
# with Yangson.  If not, see <http://www.gnu.org/licenses/>.

"""XPath node-set"""
from __future__ import annotations

from __future__ import annotations
from typing import Callable, Union
from numbers import Number
from .instance import InstanceNode

def comparison(meth):
    def wrap(self, arg):
        if isinstance(arg, NodeSet):
            for n in arg:
                if n.is_internal():
                    continue
                if meth(self, str(n)):
                    return True
            return False
        return meth(self, arg)
    return wrap


class NodeSet(list):

<<<<<<< HEAD
    def union(self: NodeSet, ns: "NodeSet") -> "NodeSet":
        paths = set([n.path for n in self])
        return self.__class__(self + [n for n in ns if n.path not in paths])

    def bind(self: NodeSet, trans: NodeExpr) -> "NodeSet":
=======
    def union(self: NodeSet, ns: NodeSet) -> NodeSet:
        paths = set([n.path for n in self])
        return self.__class__(self + [n for n in ns if n.path not in paths])

    def bind(self: NodeSet, trans: NodeExpr) -> NodeSet:
>>>>>>> 9dad178d
        res = self.__class__([])
        for n in self:
            res = res.union(trans(n))
        return res

    def __float__(self: NodeSet) -> float:
        return float(self[0].value)

    def __str__(self: NodeSet) -> str:
        return str(self[0]) if self else ""

    @comparison
    def __eq__(self: NodeSet, val: XPathValue) -> bool:
        for n in self:
            if n.is_internal():
                continue
            if isinstance(val, str):
                if str(n) == val:
                    return True
            elif isinstance(n.value, Number):
                if float(n.value) == val:
                    return True
            elif n.value == val:
                return True
        return False

    @comparison
    def __ne__(self: NodeSet, val: XPathValue) -> bool:
        for n in self:
            if n.is_internal():
                continue
            if isinstance(val, str):
                if str(n) != val:
                    return True
            elif isinstance(n.value, Number):
                if float(n.value) != val:
                    return True
            elif n.value != val:
                return True
        return False

    @comparison
    def __gt__(self: NodeSet, val: XPathValue) -> bool:
        try:
            val = float(val)
        except (ValueError, TypeError):
            return False
        for n in self:
            try:
                if float(n.value) > val:
                    return True
            except (ValueError, TypeError):
                continue
        return False

    @comparison
    def __lt__(self: NodeSet, val: XPathValue) -> bool:
        try:
            val = float(val)
        except (ValueError, TypeError):
            return False
        for n in self:
            try:
                if float(n.value) < val:
                    return True
            except (ValueError, TypeError):
                continue
        return False

    @comparison
    def __ge__(self: NodeSet, val: XPathValue) -> bool:
        try:
            val = float(val)
        except (ValueError, TypeError):
            return False
        for n in self:
            try:
                if float(n.value) >= val:
                    return True
            except (ValueError, TypeError):
                continue
        return False

    @comparison
    def __le__(self: NodeSet, val: XPathValue) -> bool:
        try:
            val = float(val)
        except (ValueError, TypeError):
            return False
        for n in self:
            try:
                if float(n.value) <= val:
                    return True
            except (ValueError, TypeError):
                continue
        return False

# Type aliases

NodeExpr = Callable[[InstanceNode], NodeSet]
XPathValue = Union[NodeSet, str, float, bool]<|MERGE_RESOLUTION|>--- conflicted
+++ resolved
@@ -38,19 +38,11 @@
 
 class NodeSet(list):
 
-<<<<<<< HEAD
-    def union(self: NodeSet, ns: "NodeSet") -> "NodeSet":
-        paths = set([n.path for n in self])
-        return self.__class__(self + [n for n in ns if n.path not in paths])
-
-    def bind(self: NodeSet, trans: NodeExpr) -> "NodeSet":
-=======
     def union(self: NodeSet, ns: NodeSet) -> NodeSet:
         paths = set([n.path for n in self])
         return self.__class__(self + [n for n in ns if n.path not in paths])
 
     def bind(self: NodeSet, trans: NodeExpr) -> NodeSet:
->>>>>>> 9dad178d
         res = self.__class__([])
         for n in self:
             res = res.union(trans(n))
