# Copyright © 2016-2019 CZ.NIC, z. s. p. o.
#
# This file is part of Yangson.
#
# Yangson is free software: you can redistribute it and/or modify it under the
# terms of the GNU Lesser General Public License as published by the Free
# Software Foundation, either version 3 of the License, or (at your option) any
# later version.
#
# Yangson is distributed in the hope that it will be useful, but WITHOUT ANY
# WARRANTY; without even the implied warranty of MERCHANTABILITY or FITNESS FOR
# A PARTICULAR PURPOSE.  See the GNU Lesser General Public License for more
# details.
#
# You should have received a copy of the GNU Lesser General Public
# License along with Yangson.  If not, see <http://www.gnu.org/licenses/>.

"""Exceptions used by the Yangson library.

This module defines the following exceptions:

* :exc:`AnnotationException`: Base class for exceptions related to metadata annotations.
* :exc:`BadSchemaNodeType`: A schema node is of a wrong type.
* :exc:`BadYangLibraryData`: Invalid YANG library data.
* :exc:`CyclicImports`: Imports of YANG modules form a cycle.
* :exc:`DefinitionNotFound`: Requested definition does not exist.
* :exc:`EndOfInput`: Unexpected end of input.
* :exc:`FeaturePrerequisiteError`: Pre-requisite feature isn't supported.
* :exc:`InstanceException`: Base class for exceptions related to operations
  on instance nodes.
* :exc:`InstanceValueError`: The instance value is incompatible with the called method.
* :exc:`InvalidArgument`: Invalid argument of a statement.
* :exc:`InvalidFeatureExpression`: Invalid if-feature expression.
* :exc:`InvalidKeyValue`: Invalid list key or leaf-list value.
* :exc:`InvalidLeafrefPath`: A leafref path is incorrect.
* :exc:`InvalidSchemaPath`: Invalid schema path
* :exc:`InvalidXPath`: An XPath expression is invalid.
* :exc:`MissingAnnotationTarget`: Instance node that is being annotated doesn't exist.
* :exc:`MissingAugmentTarget`: Target schema node for an augment is missing.
* :exc:`MissingModule`: Abstract exception class – a module is missing.
* :exc:`ModuleContentMismatch`: Abstract exception class – unexpected module name or revision.
* :exc:`ModuleNameMismatch`: The module name doesn't match the expected name.
* :exc:`ModuleNotFound`: A module not found.
* :exc:`ModuleRevisionMismatch`: The module revision doesn't match the expected revision.
* :exc:`ModuleNotImplemented`: A module is not implemented in the data model.
* :exc:`ModuleNotImported`: A module is not imported.
* :exc:`ModuleNotRegistered`: An imported module is not registered in YANG library.
* :exc:`MultipleImplementedRevisions`: A module has multiple implemented revisions.
* :exc:`NonexistentInstance`: Attempt to access an instance node that doesn't
  exist.
* :exc:`NonDataNode`: Attempt to access an instance of non-data node
  (rpc/action/notification).
* :exc:`NonexistentSchemaNode`: A schema node doesn't exist.
* :exc:`NotSupported`: A given XPath 1.0 feature isn't (currently) supported.
* :exc:`ParserException`: Base class for parser exceptions.
* :exc:`RawDataError`: Abstract exception class for errors in raw data.
* :exc:`RawMemberError`: Object member in raw data doesn't exist in the schema.
* :exc:`RawTypeError`: Raw data value is of incorrect type.
* :exc:`SchemaError`: An instance violates a schema constraint.
* :exc:`SchemaNodeException`: Abstract exception class for schema node errors.
* :exc:`SemanticError`: An instance violates a semantic rule.
* :exc:`StatementNotFound`: Required statement does not exist.
* :exc:`UndefinedAnnotation`: Undefined annotation is used.
* :exc:`UnexpectedInput`: Unexpected input.
* :exc:`UnknownPrefix`: Unknown namespace prefix.
* :exc:`ValidationError`: Abstract exception class for instance validation errors.
* :exc:`XPathTypeError`: A subexpression is of a wrong type.
* :exc:`YangsonException`: Base class for all Yangson exceptions.
* :exc:`YangTypeError`: A scalar value is of incorrect type.
"""
from __future__ import annotations

from __future__ import annotations
from typing import TYPE_CHECKING
from .typealiases import (InstanceName, JSONPointer, ModuleId, PrefName,
                          QualName, ScalarValue, YangIdentifier)
if TYPE_CHECKING:
    from .parser import Parser

class YangsonException(Exception):
    """Base class for all Yangson exceptions."""


class AnnotationException(YangsonException):
    """Abstract class for exceptions related to metadata annotations."""

    def __init__(self: AnnotationException, path: JSONPointer):
        self.path = path


class MissingAnnotationTarget(AnnotationException):
    """Instance node that is being annotated doesn't exist."""

    def __init__(self: MissingAnnotationTarget, path: JSONPointer, iname: InstanceName):
        super().__init__(path)
        self.iname = iname

    def __str__(self: MissingAnnotationTarget):
        return f"[{self.path}] no instance '{self.iname}'"


class UndefinedAnnotation(AnnotationException):
    """Undefined annotation is used."""

    def __init__(self: UndefinedAnnotation, path: JSONPointer, aname: InstanceName):
        super().__init__(path)
        self.aname = aname

    def __str__(self: UndefinedAnnotation):
        return f"[{self.path}] Undefined annotation '{self.aname}'"


class AnnotationTypeError(AnnotationException):
    """Type of annotation is incorrect."""

    def __init__(self: AnnotationTypeError, path: JSONPointer, aname: InstanceName, msg: str):
        super().__init__(path)
        self.aname = aname
        self.msg = msg

    def __str__(self: AnnotationTypeError):
        return f"[{self.path}] value of '{self.aname}' {self.msg}"


class InvalidArgument(YangsonException):
    """The argument of a statement is invalid."""

    def __init__(self: InvalidArgument, arg: str):
        self.argument = arg

    def __str__(self: InvalidArgument):
        return self.argument


class InvalidKeyValue(YangsonException):
    """List key or leaf-list value is invalid."""

    def __init__(self: InvalidKeyValue, value: ScalarValue):
        self.value = value

    def __str__(self: InvalidKeyValue):
        return str(self.value)


class InstanceException(YangsonException):
    """Abstract class for exceptions related to operations on instance nodes."""

    def __init__(self: InstanceException, path: JSONPointer, message: str):
        self.path = path
        self.message = message

    def __str__(self: InstanceException):
        return f"[{self.path}] {self.message}"


class InstanceValueError(InstanceException):
    """The instance value is incompatible with the called method."""


class NonexistentInstance(InstanceException):
    """Attempt to access an instance node that doesn't exist."""


class NonDataNode(InstanceException):
    """Attempt to access an instance of non-data node (rpc/action/notification).
    """


class ParserException(YangsonException):
    """Base class for parser exceptions."""

<<<<<<< HEAD
    def __init__(self: ParserException, parser: "Parser"):
=======
    def __init__(self: ParserException, parser: Parser):
>>>>>>> 9dad178d
        self.parser = parser

    def __str__(self: ParserException) -> str:
        """Print parser state."""
        if "\n" in self.parser.input:
            (line, col) = self.parser.line_column()
            return f"line {line}, column {col}"
        return str(self.parser)


class EndOfInput(ParserException):
    """Unexpected end of input."""


class UnexpectedInput(ParserException):
    """Unexpected input."""

<<<<<<< HEAD
    def __init__(self: UnexpectedInput, parser: "Parser", expected: str = None):
=======
    def __init__(self: UnexpectedInput, parser: Parser, expected: str = None):
>>>>>>> 9dad178d
        super().__init__(parser)
        self.expected = expected

    def __str__(self: UnexpectedInput) -> str:
        """Add info about expected input if available."""
        ex = "" if self.expected is None else ": expected " + self.expected
        return super().__str__() + ex


class InvalidFeatureExpression(ParserException):
    """Invalid **if-feature** expression."""


class InvalidXPath(ParserException):
    """Exception to be raised for an invalid XPath expression."""


class NotSupported(ParserException):
    """Exception to be raised for unimplemented XPath features."""

<<<<<<< HEAD
    def __init__(self: NotSupported, parser: "Parser", feature: str):
=======
    def __init__(self: NotSupported, parser: Parser, feature: str):
>>>>>>> 9dad178d
        super().__init__(parser)
        self.feature = feature

    def __str__(self: NotSupported) -> str:
        return super().str() + ": " + str(self.feature)


class MissingModule(YangsonException):
    """Abstract exception class – a module is missing."""

    def __init__(self: MissingModule, name: YangIdentifier, rev: str = ""):
        self.name = name
        self.rev = rev

    def __str__(self: MissingModule) -> str:
        if self.rev:
            return self.name + "@" + self.rev
        return self.name


class MissingModuleNamespace(YangsonException):
    """Abstract exception class – a module is missing."""

    def __init__(self: MissingModuleNamespace, ns: str):
        self.ns = ns

    def __str__(self: MissingModuleNamespace) -> str:
        return self.ns


class ModuleContentMismatch(YangsonException):
    """Abstract exception class – unexpected module name or revision."""

    def __init__(self: ModuleContentMismatch, found: YangIdentifier, expected: YangIdentifier):
        self.found = found
        self.expected = expected

    def __str__(self: ModuleContentMismatch) -> str:
        return f"'{self.found}', expected '{self.expected}'"


class ModuleNameMismatch(ModuleContentMismatch):
    """Parsed module revision doesn't match the expected revision."""


class ModuleRevisionMismatch(ModuleContentMismatch):
    """Parsed module revision doesn't match the expected revision."""


class ModuleNotFound(MissingModule):
    """A module or submodule registered in YANG library is not found."""


class ModuleNotRegistered(MissingModule):
    """A module is not registered in YANG library."""


class ModuleNotImplemented(MissingModule):
    """A module is not implemented in the data model."""


class BadYangLibraryData(YangsonException):
    """Broken YANG library data."""

    def __init__(self: BadYangLibraryData, message: str):
        self.message = message

    def __str__(self: BadYangLibraryData) -> str:
        return self.message


class InvalidSchemaPath(YangsonException):
    """Invalid schema or data path."""

    def __init__(self: InvalidSchemaPath, path: str):
        self.path = path

    def __str__(self: InvalidSchemaPath) -> str:
        return self.path


class MissingAugmentTarget(YangsonException):
    """Target schema node for an augment is missing.

    This can also happen in the two following cases:

    * the target node depends on a feature that is not supported
    * the module in which the target node is defined is missing
      in the YANG library, or included with a conformance type of
      ``import``.
    """

    def __init__(self: MissingAugmentTarget, sni: str):
        self.sni = sni

    def __str__(self: MissingAugmentTarget) -> str:
        return self.sni


class UnknownPrefix(YangsonException):
    """Unknown namespace prefix."""

    def __init__(self: UnknownPrefix, prefix: YangIdentifier, mid: ModuleId):
        self.prefix = prefix
        self.mid = mid

    def __str__(self: UnknownPrefix) -> str:
        return f"prefix {self.prefix} is not defined in {self.mid}"


class ModuleNotImported(YangsonException):
    """Module is not imported."""

    def __init__(self: ModuleNotImported, mod: YangIdentifier, mid: ModuleId):
        self.mod = mod
        self.mid = mid

    def __str__(self: ModuleNotImported) -> str:
        return f"{self.mod} not imported in {self.mid}"


class FeaturePrerequisiteError(YangsonException):
    """Pre-requisite feature is not supported."""

    def __init__(self: FeaturePrerequisiteError, name: YangIdentifier, ns: YangIdentifier):
        self.name = name
        self.ns = ns

    def __str__(self: FeaturePrerequisiteError) -> str:
        return f"{self.ns}:{self.name}"


class MultipleImplementedRevisions(YangsonException):
    """A module has multiple implemented revisions."""

    def __init__(self: MultipleImplementedRevisions, module: YangIdentifier):
        self.module = module

    def __str__(self: MultipleImplementedRevisions) -> str:
        return self.module


class CyclicImports(YangsonException):
    """YANG modules are imported in a cyclic fashion."""


class SchemaNodeException(YangsonException):
    """Abstract exception class for schema node errors."""

    def __init__(self: SchemaNodeException, qn: QualName):
        self.qn = qn

    def __str__(self: SchemaNodeException) -> str:
        return "/" if self.qn[0] is None else f"{self.qn[1]}:{self.qn[0]}"


class NonexistentSchemaNode(SchemaNodeException):
    """A schema node doesn't exist."""

    def __init__(self: NonexistentSchemaNode, qn: QualName, name: YangIdentifier,
                 ns: YangIdentifier = None):
        super().__init__(qn)
        self.name = name
        self.ns = ns

    def __str__(self: NonexistentSchemaNode) -> str:
        prefix = "" if self.ns is None or self.ns == self.qn[1] else self.ns + ":"
        return f"{prefix}{self.name} under {super().__str__()}"


class BadSchemaNodeType(SchemaNodeException):
    """A schema node is of a wrong type."""

    def __init__(self: BadSchemaNodeType, qn: QualName, expected: str):
        super().__init__(qn)
        self.expected = expected

    def __str__(self: BadSchemaNodeType) -> str:
        return super().__str__() + " is not a " + self.expected


class InvalidLeafrefPath(SchemaNodeException):
    """A leafref path is incorrect."""


class RawDataError(YangsonException):
    """Abstract exception class for errors in raw data."""

    def __init__(self: RawDataError, path: JSONPointer):
        self.path = path

    def __str__(self: RawDataError) -> JSONPointer:
        return self.path


class RawMemberError(RawDataError):
    """Object member in the raw value doesn't exist in the schema."""


class RawTypeError(RawDataError):
    """Raw value is of an incorrect type."""

    def __init__(self: RawTypeError, path: JSONPointer, expected: str):
        super().__init__(path)
        self.message = "expected " + expected

    def __str__(self: RawTypeError):
        return f"[{self.path}] {self.message}"


class ValidationError(YangsonException):
    """Abstract exception class for instance validation errors."""

    def __init__(self: ValidationError, path: JSONPointer, tag: str, message: str = None):
        self.path = path
        self.tag = tag
        self.message = message

    def __str__(self: ValidationError) -> str:
        msg = ": " + self.message if self.message else ""
        return f"[{self.path}] {self.tag}{msg}"


class SchemaError(ValidationError):
    """An instance violates a schema constraint."""


class SemanticError(ValidationError):
    """An instance violates a semantic rule."""


class YangTypeError(ValidationError):
    """A scalar value doesn't match its expected type."""


class StatementNotFound(YangsonException):
    """Required statement does not exist."""

    def __init__(self: StatementNotFound, parent: PrefName, kw: YangIdentifier):
        self.parent = parent
        self.keyword = kw

    def __str__(self: StatementNotFound) -> str:
        """Print the statement's keyword."""
        return f"`{self.keyword}' in `{self.parent}'"


class DefinitionNotFound(YangsonException):
    """Requested definition does not exist."""

    def __init__(self: DefinitionNotFound, kw: YangIdentifier, name: YangIdentifier):
        self.keyword = kw
        self.name = name

    def __str__(self: DefinitionNotFound) -> str:
        return f"{self.keyword} {self.name}"


class XPathTypeError(YangsonException):
    """The value of an XPath (sub)expression is of a wrong type."""

    def __init__(self: XPathTypeError, value: str):
        self.value = value

    def __str__(self: XPathTypeError) -> str:
<<<<<<< HEAD
        return self.value


from .parser import Parser      # NOQA
=======
        return self.value
>>>>>>> 9dad178d
<|MERGE_RESOLUTION|>--- conflicted
+++ resolved
@@ -169,11 +169,7 @@
 class ParserException(YangsonException):
     """Base class for parser exceptions."""
 
-<<<<<<< HEAD
-    def __init__(self: ParserException, parser: "Parser"):
-=======
     def __init__(self: ParserException, parser: Parser):
->>>>>>> 9dad178d
         self.parser = parser
 
     def __str__(self: ParserException) -> str:
@@ -191,11 +187,7 @@
 class UnexpectedInput(ParserException):
     """Unexpected input."""
 
-<<<<<<< HEAD
-    def __init__(self: UnexpectedInput, parser: "Parser", expected: str = None):
-=======
     def __init__(self: UnexpectedInput, parser: Parser, expected: str = None):
->>>>>>> 9dad178d
         super().__init__(parser)
         self.expected = expected
 
@@ -216,11 +208,7 @@
 class NotSupported(ParserException):
     """Exception to be raised for unimplemented XPath features."""
 
-<<<<<<< HEAD
-    def __init__(self: NotSupported, parser: "Parser", feature: str):
-=======
     def __init__(self: NotSupported, parser: Parser, feature: str):
->>>>>>> 9dad178d
         super().__init__(parser)
         self.feature = feature
 
@@ -486,11 +474,4 @@
         self.value = value
 
     def __str__(self: XPathTypeError) -> str:
-<<<<<<< HEAD
-        return self.value
-
-
-from .parser import Parser      # NOQA
-=======
-        return self.value
->>>>>>> 9dad178d
+        return self.value