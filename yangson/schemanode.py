# Copyright © 2016-2019 CZ.NIC, z. s. p. o.
#
# This file is part of Yangson.
#
# Yangson is free software: you can redistribute it and/or modify it under the
# terms of the GNU Lesser General Public License as published by the Free
# Software Foundation, either version 3 of the License, or (at your option) any
# later version.
#
# Yangson is distributed in the hope that it will be useful, but WITHOUT ANY
# WARRANTY; without even the implied warranty of MERCHANTABILITY or FITNESS FOR
# A PARTICULAR PURPOSE.  See the GNU Lesser General Public License for more
# details.
#
# You should have received a copy of the GNU Lesser General Public License
# along with Yangson.  If not, see <http://www.gnu.org/licenses/>.

"""YANG schema nodes.

This module implements the following classes:

* SchemaNode: Abstract class for schema nodes.
* InternalNode: Abstract class for schema nodes that have children.
* GroupNode: Anonymous group of schema nodes.
* SchemaTreeNode: Root node of a schema tree.
* DataNode: Abstract class for data nodes.
* TerminalNode: Abstract class for schema nodes that have no children.
* ContainerNode: YANG container node.
* SequenceNode: Abstract class for schema nodes that represent a sequence.
* ListNode: YANG list node.
* ChoiceNode: YANG choice node.
* CaseNode: YANG case node.
* RpcActionNode: YANG rpc or action node.
* InputNode: YANG input node.
* OutputNode: YANG output node.
* NotificationNode: YANG notification node.
* LeafNode: YANG leaf node.
* LeafListNode: YANG leaf-list node.
* AnyContentNode: Abstract superclass for anydata and anyxml nodes..
* AnydataNode: YANG anydata node.
* AnyxmlNode: YANG anyxml node.
"""

from datetime import datetime
from typing import Any, Dict, List, MutableSet, Optional, Set, Tuple
import xml.etree.ElementTree as ET
from .constraint import Must
from .datatype import (DataType, LinkType,
                       RawScalar, IdentityrefType)
from .enumerations import Axis, ContentType, DefaultDeny, ValidationScope
from .exceptions import (
    AnnotationTypeError, InvalidArgument,
    MissingAnnotationTarget, MissingAugmentTarget, MissingModuleNamespace,
    RawMemberError,
    RawTypeError, SchemaError, SemanticError, UndefinedAnnotation,
    YangsonException, YangTypeError)
from .instvalue import (
    ArrayValue, EntryValue, MetadataObject, ObjectValue, Value)
from .schemadata import IdentityAdjacency, SchemaContext
from .schpattern import (ChoicePattern, ConditionalPattern, Empty, Member,
                         NotAllowed, Pair, SchemaPattern)
from .statement import Statement
from .typealiases import (DataPath, InstanceName, JSONPointer, QualName,
                          RawEntry, RawList, RawObject, RawValue,
                          RawMetadataObject, ScalarValue, SchemaRoute,
                          YangIdentifier)
from .xpathparser import XPathParser


class Annotation:
    """Class for metadata annotations [RFC 7952]."""

    def __init__(self, type: "DataType", description: str = None):
        """Initialize the class instance."""
        self.type = type
        self.description = description


class SchemaNode:
    """Abstract class for all schema nodes."""

    def __init__(self):
        """Initialize the class instance."""
        self.name: Optional[YangIdentifier] = None
        """Name of the receiver."""
        self.ns: Optional[YangIdentifier] = None
        """Namespace of the receiver."""
        self.parent: Optional["InternalNode"] = None
        """Parent schema node."""
        self.description: Optional[str] = None
        """Description of the receiver."""
        self.must: List[Must] = []
        """List of "must" expressions attached to the receiver."""
        self.when: Optional["Expr"] = None
        """Optional "when" expression that makes the receiver conditional."""
        self.val_count = 0
        self._ctype = None
        """Content type of the receiver."""

    @property
    def qual_name(self) -> QualName:
        """Qualified name of the receiver."""
        return (self.name, self.ns)

    @property
    def config(self) -> bool:
        """Does the receiver (also) represent configuration?"""
        return self.content_type().value & ContentType.config.value != 0

    @property
    def mandatory(self) -> bool:
        """Is the receiver a mandatory node?"""
        return False

    def schema_root(self) -> "SchemaTreeNode":
        """Return the root node of the receiver's schema."""
        sn = self
        while sn.parent:
            sn = sn.parent
        return sn

    def content_type(self) -> ContentType:
        """Return receiver's content type."""
        return self._ctype if self._ctype else self.parent.content_type()

    def data_parent(self) -> Optional["InternalNode"]:
        """Return the closest ancestor data node."""
        parent = self.parent
        while parent:
            if isinstance(parent, DataNode):
                return parent
            parent = parent.parent

    def iname(self) -> InstanceName:
        """Return the instance name corresponding to the receiver."""
        dp = self.data_parent()
        return (self.name if dp and self.ns == dp.ns
                else self.ns + ":" + self.name)

    def data_path(self) -> DataPath:
        """Return the receiver's data path."""
        dp = self.data_parent()
        return (dp.data_path() if dp else "") + "/" + self.iname()

    def state_roots(self) -> List[DataPath]:
        """Return a list of data paths to descendant state data roots."""
        return [r.data_path() for r in self._state_roots()]

    def from_raw(self, rval: RawValue, jptr: JSONPointer = "") -> Value:
        """Return instance value transformed from a raw value using receiver.

        Args:
            rval: Raw value.
            jptr: JSON pointer of the current instance node.

        Raises:
            RawMemberError: If a member inside `rval` is not defined in the
                schema.
            RawTypeError: If a scalar value inside `rval` is of incorrect type.
        """
        raise NotImplementedError

    def from_xml(self, rval: ET.Element, jptr: JSONPointer = "", isroot: bool = False) -> Value:
        """Return instance value transformed from a raw value using receiver.

        Args:
            rval: XML node.
            jptr: JSON pointer of the current instance node.

        Raises:
            RawMemberError: If a member inside `rval` is not defined in the
                schema.
            RawTypeError: If a scalar value inside `rval` is of incorrect type.
        """
        raise NotImplementedError

    def clear_val_counters(self) -> None:
        """Clear receiver's validation counter."""
        self.val_count = 0

    def _get_description(self, stmt: Statement):
        dst = stmt.find1("description")
        if dst is not None:
            self.description = dst.argument

    def _yang_class(self) -> str:
        return self.__class__.__name__[:-4].lower()

    def _node_digest(self) -> Dict[str, Any]:
        """Return dictionary of receiver's properties suitable for clients."""
        res = {"kind": self._yang_class()}
        if self.mandatory:
            res["mandatory"] = True
        if self.description:
            res["description"] = self.description
        return res

    def _validate(self, inst: "InstanceNode", scope: ValidationScope,
                  ctype: ContentType) -> None:
        """Validate instance against the receiver.

        Args:
            inst: Instance node to be validated.
            scope: Scope of the validation (syntax, semantics or all)
            ctype: Content type of the instance.

        Returns:
            ``None`` if validation succeeds.

        Raises:
            SchemaError: if `inst` doesn't conform to the schema.
            SemanticError: If `inst` violates a semantic rule.
            YangTypeError: If `inst` is a scalar of incorrect type.
        """
        self.val_count += 1

    def _iname2qname(self, iname: InstanceName) -> QualName:
        """Translate instance name to qualified name in the receiver's context.
        """
        p, s, loc = iname.partition(":")
        return (loc, p) if s else (p, self.ns)

    def _flatten(self) -> List["SchemaNode"]:
        return [self]

    def _handle_substatements(self, stmt: Statement,
                              sctx: SchemaContext) -> None:
        """Dispatch actions for substatements of `stmt`."""
        for s in stmt.substatements:
            if s.prefix:
                key = (
                    sctx.schema_data.modules[sctx.text_mid].prefix_map[s.prefix][0]
                    + ":" + s.keyword)
            else:
                key = s.keyword
            mname = SchemaNode._stmt_callback.get(key, "_noop")
            method = getattr(self, mname)
            method(s, sctx)

    def _follow_leafref(
            self, xpath: "Expr", init: "TerminalNode") -> Optional["DataNode"]:
        """Return the data node referred to by a leafref path.

        Args:
            xpath: XPath expression compiled from a leafref path.
            init: initial context node
        """
        if isinstance(xpath, LocationPath):
            lft = self._follow_leafref(xpath.left, init)
            if lft is None:
                return None
            return lft._follow_leafref(xpath.right, init)
        elif isinstance(xpath, Step):
            if xpath.axis == Axis.parent:
                if isinstance(self, SchemaTreeNode):
                    return None
                return self.data_parent() or self.schema_root()
            elif xpath.axis == Axis.child:
                if isinstance(self, InternalNode) and xpath.qname:
                    qname = (xpath.qname if xpath.qname[1]
                             else (xpath.qname[0], init.ns))
                    return self.get_data_child(*qname)
        elif isinstance(xpath, Root):
            return self.schema_root()
        return None

    def _noop(self, stmt: Statement, sctx: SchemaContext) -> None:
        pass

    def _config_stmt(self, stmt: Statement, sctx: SchemaContext) -> None:
        if stmt.argument == "false":
            self._ctype = ContentType.nonconfig

    def _description_stmt(self, stmt: Statement, sctx: SchemaContext) -> None:
        self.description = stmt.argument

    def _must_stmt(self, stmt: Statement, sctx: SchemaContext) -> None:
        xpp = XPathParser(stmt.argument, sctx)
        mex = xpp.parse()
        if not xpp.at_end():
            raise InvalidArgument(stmt.argument)
        self.must.append(Must(mex, *stmt.get_error_info()))

    def _when_stmt(self, stmt: Statement, sctx: SchemaContext) -> None:
        xpp = XPathParser(stmt.argument, sctx)
        wex = xpp.parse()
        if not xpp.at_end():
            raise InvalidArgument(stmt.argument)
        self.when = wex

    def _mandatory_stmt(self, stmt, sctx: SchemaContext) -> None:
        if stmt.argument == "true":
            self._mandatory = True
        elif stmt.argument == "false":
            self._mandatory = False

    def _post_process(self) -> None:
        pass

    def _is_identityref(self) -> bool:
        return False

    def _default_nodes(self, inst: "InstanceNode") -> List["InstanceNode"]:
        return []

    def _tree_line(self, no_type: bool = False) -> str:
        """Return the receiver's contribution to tree diagram."""
        return self._tree_line_prefix() + " " + self.iname()

    def _tree_line_prefix(self) -> str:
        return "+--"

    def _nacm_default_deny_stmt(self, stmt: Statement,
                                sctx: SchemaContext) -> None:
        """Set NACM default access."""
        if not hasattr(self, 'default_deny'):
            return
        if stmt.keyword == "default-deny-all":
            self.default_deny = DefaultDeny.all
        elif stmt.keyword == "default-deny-write":
            self.default_deny = DefaultDeny.write

    _stmt_callback = {
        "action": "_rpc_action_stmt",
        "anydata": "_anydata_stmt",
        "anyxml": "_anydata_stmt",
        "case": "_case_stmt",
        "choice": "_choice_stmt",
        "config": "_config_stmt",
        "container": "_container_stmt",
        "default": "_default_stmt",
        "identity": "_identity_stmt",
        "ietf-netconf-acm:default-deny-all": "_nacm_default_deny_stmt",
        "ietf-netconf-acm:default-deny-write": "_nacm_default_deny_stmt",
        "ietf-yang-metadata:annotation": "_annotation_stmt",
        "input": "_input_stmt",
        "key": "_key_stmt",
        "leaf": "_leaf_stmt",
        "leaf-list": "_leaf_list_stmt",
        "list": "_list_stmt",
        "mandatory": "_mandatory_stmt",
        "max-elements": "_max_elements_stmt",
        "min-elements": "_min_elements_stmt",
        "must": "_must_stmt",
        "notification": "_notification_stmt",
        "output": "_output_stmt",
        "ordered-by": "_ordered_by_stmt",
        "presence": "_presence_stmt",
        "rpc": "_rpc_action_stmt",
        "unique": "_unique_stmt",
        "uses": "_uses_stmt",
        "when": "_when_stmt",
    }
    """Map of statement keywords to callback methods."""


class InternalNode(SchemaNode):
    """Abstract class for schema nodes that have children."""

    def __init__(self):
        """Initialize the class instance."""
        super().__init__()
        self.children: List[SchemaNode] = []
        self._mandatory_children: MutableSet[SchemaNode] = set()

    @property
    def mandatory(self) -> bool:
        """Is the receiver a mandatory node?"""
        return len(self._mandatory_children) > 0

    def get_child(self, name: YangIdentifier,
                  ns: YangIdentifier = None) -> Optional[SchemaNode]:
        """Return receiver's schema child.

        Args:
            name: Child's name.
            ns: Child's namespace (= `self.ns` if absent).
        """
        ns = ns if ns else self.ns
        todo = []
        for child in self.children:
            if child.name is None:
                todo.append(child)
            elif child.name == name and child.ns == ns:
                return child
        for c in todo:
            grandchild = c.get_child(name, ns)
            if grandchild is not None:
                return grandchild

    def get_schema_descendant(
            self, route: SchemaRoute) -> Optional[SchemaNode]:
        """Return descendant schema node or ``None`` if not found.

        Args:
            route: Schema route to the descendant node
                   (relative to the receiver).
        """
        node = self
        for p in route:
            try:
                node = node.get_child(*p)
            except AttributeError:
                return None
            if node is None:
                return None
        return node

    def get_data_child(self, name: YangIdentifier,
                       ns: YangIdentifier = None) -> Optional["DataNode"]:
        """Return data node directly under the receiver."""
        ns = ns if ns else self.ns
        todo = []
        for child in self.children:
            if child.name == name and child.ns == ns:
                if isinstance(child, DataNode):
                    return child
                todo.insert(0, child)
            elif not isinstance(child, DataNode):
                todo.append(child)
        for c in todo:
            res = c.get_data_child(name, ns)
            if res:
                return res

    def filter_children(self, ctype: ContentType = None) -> List[SchemaNode]:
        """Return receiver's children based on content type.

        Args:
            ctype: Content type.
        """
        if ctype is None:
            ctype = self.content_type()
        return [c for c in self.children if
                not isinstance(c, (RpcActionNode, NotificationNode)) and
                c.content_type().value & ctype.value != 0]

    def data_children(self) -> List["DataNode"]:
        """Return the set of all data nodes directly under the receiver."""
        res = []
        for child in self.children:
            if isinstance(child, DataNode):
                res.append(child)
            elif not isinstance(child, SchemaTreeNode):
                res.extend(child.data_children())
        return res

    def from_raw(self, rval: RawObject, jptr: JSONPointer = "") -> ObjectValue:
        """Override the superclass method."""
        if not isinstance(rval, dict):
            raise RawTypeError(jptr, "object")
        res = ObjectValue()
        for qn in rval:
            if qn.startswith("@"):
                if qn != "@":
                    tgt = qn[1:]
                    if tgt not in rval:
                        raise MissingAnnotationTarget(jptr, tgt)
                    jptr += '/' + tgt
                res[qn] = self._process_metadata(rval[qn], jptr)
            else:
                cn = self._iname2qname(qn)
                ch = self.get_data_child(*cn)
                npath = jptr + "/" + qn
                if ch is None:
                    raise RawMemberError(npath)
                res[ch.iname()] = ch.from_raw(rval[qn], npath)
        return res

    def from_xml(self, rval: ET.Element, jptr: JSONPointer = "", isroot: bool = False) -> ObjectValue:
        res = ObjectValue()
        if isroot:
            self._process_xmlobj_child(res, None, rval, jptr)
        else:
            for xmlchild in rval:
                self._process_xmlobj_child(res, rval, xmlchild, jptr)
        return res

    def _process_xmlobj_child(
            self, res: ObjectValue, rval: ET.Element,
            xmlchild: ET.Element, jptr: JSONPointer = ""):
        if xmlchild.tag[0] == '{':
            xmlns, name = xmlchild.tag[1:].split('}')
            nsmap = self.schema_root().schema_data.modules_by_ns
            if xmlns not in nsmap:
                raise MissingModuleNamespace(xmlns)
            ns = nsmap[xmlns].main_module[0]
            fqn = ns + ':' + name
        else:
            name = xmlchild.tag
            ns = self.ns
            fqn = ns + ':' + name
        qn = fqn if ns != self.ns else name

        ch = self.get_data_child(name, ns)
        npath = jptr + "/" + qn
        if ch is None:
            raise RawMemberError(npath)

        if isinstance(ch, SequenceNode):
            if ch.iname() not in res:
                res[ch.iname()] = ch.from_xml(rval, npath, fqn)
        else:
            res[ch.iname()] = ch.from_xml(xmlchild, npath)

    def _process_metadata(self, rmo: RawMetadataObject,
                          jptr: JSONPointer) -> MetadataObject:
        res = {}
        ans = self.schema_root().annotations
        for mem in rmo:
            try:
                an = ans[self._iname2qname(mem)]
            except KeyError:
                raise UndefinedAnnotation(jptr, mem)
            res[mem] = an.type.from_raw(rmo[mem])
            if res[mem] not in an.type:
                raise AnnotationTypeError(jptr, mem, an.type.error_message)
        return res

    def _node_digest(self) -> Dict[str, Any]:
        res = super()._node_digest()
        rc = res["children"] = {}
        for c in self.data_children():
            cdig = rc[c.iname()] = c._node_digest()
            if self.config and not c.config:
                cdig["config"] = False
        for c in [c for c in self.children if isinstance(c, SchemaTreeNode)]:
            rc[c.iname()] = c._node_digest()
        return res

    def _validate(self, inst: "InstanceNode", scope: ValidationScope,
                  ctype: ContentType) -> None:
        """Extend the superclass method."""
        if scope.value & ValidationScope.syntax.value:   # schema
            self._check_schema_pattern(inst, ctype)
        for m in inst:
            inst._member(m).validate(scope, ctype)
        super()._validate(inst, scope, ctype)

    def _add_child(self, node: SchemaNode) -> None:
        node.parent = self
        self.children.append(node)

    def _child_inst_names(self) -> Set[InstanceName]:
        """Return the set of instance names under the receiver."""
        return frozenset([c.iname() for c in self.data_children()])

    def _check_schema_pattern(self, inst: "InstanceNode",
                              ctype: ContentType) -> None:
        p = self.schema_pattern
        p._eval_when(inst)
        for m in inst:
            newp = p.deriv(m, ctype)
            if isinstance(newp, NotAllowed):
                raise SchemaError(
                    inst.json_pointer(),
                    ("" if ctype == ContentType.all else ctype.name + " ") +
                    "member-not-allowed", m)
            p = newp
        if not p.nullable(ctype):
            mms = p._mandatory_members(ctype)
            msg = "one of " if len(mms) > 1 else ""
            raise SchemaError(
                inst.json_pointer(), "missing-data",
                "expected " + msg + ", ".join([repr(m) for m in mms]))

    def _make_schema_patterns(self) -> None:
        """Build schema pattern for the receiver and its data descendants."""
        self.schema_pattern = self._schema_pattern()
        for dc in self.data_children():
            if isinstance(dc, InternalNode):
                dc._make_schema_patterns()

    def _schema_pattern(self) -> SchemaPattern:
        todo = [c for c in self.children
                if not isinstance(c, (RpcActionNode, NotificationNode))]
        if not todo:
            return Empty()
        prev = todo[0]._pattern_entry()
        for c in todo[1:]:
            prev = Pair(c._pattern_entry(), prev)
        return ConditionalPattern(prev, self.when) if self.when else prev

    def _post_process(self) -> None:
        super()._post_process()
        for c in self.children:
            c._post_process()

    def _add_mandatory_child(self, node: SchemaNode) -> None:
        """Add `node` to the set of mandatory children."""
        self._mandatory_children.add(node)

    def _add_defaults(self, inst: "InstanceNode", ctype: ContentType,
                      lazy: bool = False) -> "InstanceNode":
        for c in self.filter_children(ctype):
            if isinstance(c, DataNode):
                inst = c._default_instance(inst, ctype, lazy)
            elif not isinstance(c, (RpcActionNode, NotificationNode)):
                inst = c._add_defaults(inst, ctype)
        return inst

    def _state_roots(self) -> List[SchemaNode]:
        if self.content_type() == ContentType.nonconfig:
            return [self]
        res = []
        for c in self.data_children():
            res.extend(c._state_roots())
        return res

    def _handle_child(self, node: SchemaNode, stmt: Statement,
                      sctx: SchemaContext) -> None:
        """Add child node to the receiver and handle substatements."""
        if not sctx.schema_data.if_features(stmt, sctx.text_mid):
            return
        node.name = stmt.argument
        node.ns = sctx.default_ns
        node._get_description(stmt)
        self._add_child(node)
        node._handle_substatements(stmt, sctx)

    def _augment_stmt(self, stmt: Statement, sctx: SchemaContext) -> None:
        """Handle **augment** statement."""
        if not sctx.schema_data.if_features(stmt, sctx.text_mid):
            return
        path = sctx.schema_data.sni2route(stmt.argument, sctx)
        target = self.get_schema_descendant(path)
        if target is None:
            raise MissingAugmentTarget(stmt.argument)
        if stmt.find1("when"):
            gr = GroupNode()
            target._add_child(gr)
            target = gr
        target._handle_substatements(stmt, sctx)

    def _refine_stmt(self, stmt: Statement, sctx: SchemaContext) -> None:
        """Handle **refine** statement."""
        target = self.get_schema_descendant(
            sctx.schema_data.sni2route(stmt.argument, sctx))
        if not target:
            return
        if not sctx.schema_data.if_features(stmt, sctx.text_mid):
            target.parent.children.remove(target)
        else:
            target._handle_substatements(stmt, sctx)

    def _uses_stmt(self, stmt: Statement, sctx: SchemaContext) -> None:
        """Handle uses statement."""
        if not sctx.schema_data.if_features(stmt, sctx.text_mid):
            return
        grp, gid = sctx.schema_data.get_definition(stmt, sctx)
        wst = stmt.find1("when")
        if wst:
            sn = GroupNode()
            xpp = XPathParser(wst.argument, sctx)
            wex = xpp.parse()
            if not xpp.at_end():
                raise InvalidArgument(wst.argument)
            sn.when = wex
            self._add_child(sn)
        else:
            sn = self
        sn._handle_substatements(grp, gid)
        for augst in stmt.find_all("augment"):
            sn._augment_stmt(augst, sctx)
        for refst in stmt.find_all("refine"):
            sn._refine_stmt(refst, sctx)

    def _container_stmt(self, stmt: Statement, sctx: SchemaContext) -> None:
        """Handle container statement."""
        self._handle_child(ContainerNode(), stmt, sctx)

    def _identity_stmt(self, stmt: Statement, sctx: SchemaContext) -> None:
        """Handle identity statement."""
        if not sctx.schema_data.if_features(stmt, sctx.text_mid):
            return
        id = (stmt.argument, sctx.schema_data.namespace(sctx.text_mid))
        adj = sctx.schema_data.identity_adjs.setdefault(id, IdentityAdjacency())
        for bst in stmt.find_all("base"):
            bid = sctx.schema_data.translate_pname(bst.argument, sctx.text_mid)
            adj.bases.add(bid)
            badj = sctx.schema_data.identity_adjs.setdefault(
                bid, IdentityAdjacency())
            badj.derivs.add(id)
        sctx.schema_data.identity_adjs[id] = adj

    def _list_stmt(self, stmt: Statement, sctx: SchemaContext) -> None:
        """Handle list statement."""
        self._handle_child(ListNode(), stmt, sctx)

    def _choice_stmt(self, stmt: Statement, sctx: SchemaContext) -> None:
        """Handle choice statement."""
        self._handle_child(ChoiceNode(), stmt, sctx)

    def _case_stmt(self, stmt: Statement, sctx: SchemaContext) -> None:
        """Handle case statement."""
        self._handle_child(CaseNode(), stmt, sctx)

    def _leaf_stmt(self, stmt: Statement, sctx: SchemaContext) -> None:
        """Handle leaf statement."""
        node = LeafNode()
        node.type = DataType._resolve_type(
            stmt.find1("type", required=True), sctx)
        self._handle_child(node, stmt, sctx)

    def _leaf_list_stmt(self, stmt: Statement, sctx: SchemaContext) -> None:
        """Handle leaf-list statement."""
        node = LeafListNode()
        node.type = DataType._resolve_type(
            stmt.find1("type", required=True), sctx)
        self._handle_child(node, stmt, sctx)

    def _rpc_action_stmt(self, stmt: Statement, sctx: SchemaContext) -> None:
        """Handle rpc or action statement."""
        self._handle_child(RpcActionNode(), stmt, sctx)

    def _notification_stmt(self, stmt: Statement, sctx: SchemaContext) -> None:
        """Handle notification statement."""
        self._handle_child(NotificationNode(), stmt, sctx)

    def _anydata_stmt(self, stmt: Statement, sctx: SchemaContext) -> None:
        """Handle anydata statement."""
        self._handle_child(AnydataNode(), stmt, sctx)

    def _ascii_tree(self, indent: str, no_types: bool, val_count: bool) -> str:
        """Return the receiver's subtree as ASCII art."""
        def suffix(sn):
            return f" {{{sn.val_count}}}\n" if val_count else "\n"
        if not self.children:
            return ""
        cs = []
        for c in self.children:
            cs.extend(c._flatten())
        cs.sort(key=lambda x: x.qual_name)
        res = ""
        for c in cs[:-1]:
            res += (indent + c._tree_line(no_types) + suffix(c) +
                    c._ascii_tree(indent + "|  ", no_types, val_count))
        return (res + indent + cs[-1]._tree_line(no_types) + suffix(cs[-1]) +
                cs[-1]._ascii_tree(indent + "   ", no_types, val_count))

    def clear_val_counters(self) -> None:
        """Clear validation counters in the receiver and its subtree."""
        super().clear_val_counters()
        for c in self.children:
            c.clear_val_counters()


class GroupNode(InternalNode):
    """Anonymous group of schema nodes."""

    def _handle_child(self, node: SchemaNode, stmt: Statement,
                      sctx: SchemaContext) -> None:
        if not isinstance(
                self.parent, ChoiceNode) or isinstance(node, CaseNode):
            super()._handle_child(node, stmt, sctx)
        else:
            cn = CaseNode()
            cn.name = stmt.argument
            cn.ns = sctx.default_ns
            self._add_child(cn)
            cn._handle_child(node, stmt, sctx)

    def _pattern_entry(self) -> SchemaPattern:
        return super()._schema_pattern()

    def _flatten(self) -> List[SchemaNode]:
        res = []
        for c in self.children:
            res.extend(c._flatten())
        return res


class SchemaTreeNode(GroupNode):
    """Root node of a schema tree."""

    def __init__(self, schemadata: "SchemaData" = None):
        """Initialize the class instance."""
        super().__init__()
        self.annotations: Dict[QualName, Annotation] = {}
        self.schema_data = schemadata
        self.subschema: Dict[QualName, "InstanceRoute"] = {}

    def data_parent(self) -> InternalNode:
        """Override the superclass method."""
        return self.parent

    def add_subschema(self, container: SchemaNode):
        self.subschema[container.qual_name] = container.data_path()

    def _annotation_stmt(self, stmt: Statement, sctx: SchemaContext) -> None:
        """Handle annotation statement."""
        if not sctx.schema_data.if_features(stmt, sctx.text_mid):
            return
        dst = stmt.find1("description")
        self.annotations[(stmt.argument, sctx.default_ns)] = Annotation(
            DataType._resolve_type(stmt.find1("type", required=True), sctx),
            dst.argument if dst else None)


class DataNode(SchemaNode):
    """Abstract superclass for all data nodes."""

    def __init__(self):
        """Initialize the class instance."""
        super().__init__()
        self.default_deny: "DefaultDeny" = DefaultDeny.none

    def orphan_instance(self, rval: RawValue) -> "ObjectMember":
        """Return an isolated instance of the receiver.

        Args:
            rval: Raw value to be used for the returned instance.
        """
        val = self.from_raw(rval)
        return ObjectMember(self.iname(), {}, val, None, self, datetime.now())

    def split_instance_route(self, route: "InstanceRoute") -> Optional[Tuple[
            "InstanceRoute", "InstanceRoute"]]:
        """Split `route` into the part up to receiver and the rest.

        Args:
            route: Absolute instance route (the receiver should correspond
                to an instance node on this route).

        Returns:
            A tuple consisting of
                - the part of `route` from the root up to and including the
                  instance whose schema node is the receiver, and
                - the rest of `route`.
                ``None`` is returned if the receiver is not on the route.
        """
        sroute = []
        sn = self
        while sn:
            sroute.append(sn.iname())
            sn = sn.data_parent()
        i = 0
        while True:
            if not sroute:
                break
            inst = sroute.pop()
            if inst != route[i].iname():
                return None
            while True:         # skip up to next MemberName
                i += 1
                if i >= len(route) or isinstance(route[i], MemberName):
                    break
            if not sroute:
                return (InstanceRoute(route[:i]), InstanceRoute(route[i:]))
            if i >= len(route):
                return None

    def _validate(self, inst: "InstanceNode", scope: ValidationScope,
                  ctype: ContentType) -> None:
        """Extend the superclass method."""
        if scope.value & ValidationScope.semantics.value:
            self._check_must(inst)        # must expressions
        super()._validate(inst, scope, ctype)

    def _default_instance(self, pnode: "InstanceNode", ctype: ContentType,
                          lazy: bool = False) -> "InstanceNode":
        iname = self.iname()
        if iname in pnode.value:
            return pnode
        nm = pnode.put_member(iname, (None,))
        if not self.when or self.when.evaluate(nm):
            wd = self._default_value(nm, ctype, lazy)
            if wd.value is not None:
                return wd.up()
        return pnode

    def _check_must(self, inst: "InstanceNode") -> None:
        for m in self.must:
            if not m.expression.evaluate(inst):
                raise SemanticError(inst.json_pointer(), m.error_tag,
                                    m.error_message)

    def _pattern_entry(self) -> SchemaPattern:
        m = Member(self.iname(), self.content_type(), self.when)
        return m if self.mandatory else SchemaPattern.optional(m)

    def _tree_line_prefix(self) -> str:
        return super()._tree_line_prefix() + (
            "ro" if self.content_type() == ContentType.nonconfig else "rw")


class TerminalNode(SchemaNode):
    """Abstract superclass for terminal nodes in the schema tree."""

    def __init__(self):
        """Initialize the class instance."""
        super().__init__()
        self.type: DataType = None
        self._default: Optional[Value] = None

    def content_type(self) -> ContentType:
        """Override superclass method."""
        if self._ctype:
            return self._ctype
        return (ContentType.config if self.parent.config else
                ContentType.nonconfig)

    def from_raw(self, rval: RawScalar, jptr: JSONPointer = "") -> ScalarValue:
        """Override the superclass method."""
        res = self.type.from_raw(rval)
        if res is None:
            raise RawTypeError(jptr, self.type.yang_type() + " value")
        return res

    def from_xml(self, rval: ET.Element, jptr: JSONPointer = "") -> Value:
        res = self.type.from_xml(rval)
        if res is None:
            raise RawTypeError(jptr, self.type.yang_type() + " value")
        return res

    def _node_digest(self) -> Dict[str, Any]:
        res = super()._node_digest()
        res["type"] = self.type._type_digest(self.config)
        df = self.default
        if df is not None:
            res["default"] = self.type.to_raw(df)
        return res

    def _validate(self, inst: "InstanceNode", scope: ValidationScope,
                  ctype: ContentType) -> None:
        """Extend the superclass method."""
        if (scope.value & ValidationScope.syntax.value and
                inst.value not in self.type):
            raise YangTypeError(inst.json_pointer(expand_keys=True), self.type.error_tag,
                                self.type.error_message)
        if (isinstance(self.type, LinkType) and        # referential integrity
                scope.value & ValidationScope.semantics.value and
                self.type.require_instance):
            try:
                tgt = inst._deref()
            except YangsonException:
                tgt = []
            if not tgt:
                raise SemanticError(inst.json_pointer(expand_keys=True), "instance-required")
        super()._validate(inst, scope, ctype)

    def _default_value(self, inst: "InstanceNode", ctype: ContentType,
                       lazy: bool) -> "InstanceNode":
        inst.value = self.default
        return inst

    def _post_process(self) -> None:
        super()._post_process()
        self.type._post_process(self)

    def _is_identityref(self) -> bool:
        return isinstance(self.type, IdentityrefType)

    def _default_nodes(self, inst: "InstanceNode") -> List["InstanceNode"]:
        di = self._default_instance(inst, ContentType.all)
        return [] if di is None else [self]

    def _ascii_tree(self, indent: str, no_types: bool, val_count: bool) -> str:
        return ""

    def _state_roots(self) -> List[SchemaNode]:
        return [] if self.content_type() == ContentType.config else [self]


class ContainerNode(DataNode, InternalNode):
    """Container node."""

    def __init__(self):
        """Initialize the class instance."""
        super().__init__()
        self.presence: bool = False

    @property
    def mandatory(self) -> bool:
        """Is the receiver a mandatory node?"""
        return not self.presence and super().mandatory

    def _node_digest(self) -> Dict[str, Any]:
        res = super()._node_digest()
        res["presence"] = self.presence
        return res

    def _add_mandatory_child(self, node: SchemaNode):
        if not (self.presence or self.mandatory):
            self.parent._add_mandatory_child(self)
        super()._add_mandatory_child(node)

    def _default_instance(self, pnode: "InstanceNode", ctype: ContentType,
                          lazy: bool = False) -> "InstanceNode":
        if self.presence:
            return pnode
        return super()._default_instance(pnode, ctype, lazy)

    def _default_value(self, inst: "InstanceNode", ctype: ContentType,
                       lazy: bool) -> Optional["InstanceNode"]:
        inst.value = ObjectValue()
        return inst if lazy else self._add_defaults(inst, ctype)

    def _default_nodes(self, inst: "InstanceNode") -> List["InstanceNode"]:
        if self.presence:
            return []
        res = inst.put_member(self.iname(), ObjectValue())
        if self.when is None or self.when.evaluate(res):
            return [res]
        return []

    def _presence_stmt(self, stmt: Statement, sctx: SchemaContext) -> None:
        self.presence = True

    def _tree_line(self, no_type: bool = False) -> str:
        """Return the receiver's contribution to tree diagram."""
        return super()._tree_line() + ("!" if self.presence else "")


class SequenceNode(DataNode):
    """Abstract class for data nodes that represent a sequence."""

    def __init__(self):
        """Initialize the class instance."""
        super().__init__()
        self.min_elements: int = 0
        self.max_elements: Optional[int] = None
        self.user_ordered: bool = False

    @property
    def mandatory(self) -> bool:
        """Is the receiver a mandatory node?"""
        return self.min_elements > 0

    def _validate(self, inst: "InstanceNode", scope: ValidationScope,
                  ctype: ContentType) -> None:
        """Extend the superclass method."""
        if isinstance(inst, ArrayEntry):
            super()._validate(inst, scope, ctype)
        else:
            if scope.value & ValidationScope.semantics.value:
                self._check_list_props(inst)
                self._check_cardinality(inst)
            for e in inst:
                super()._validate(e, scope, ctype)

    def _check_cardinality(self, inst: "InstanceNode") -> None:
        if len(inst.value) < self.min_elements:
            raise SemanticError(inst.json_pointer(), "too-few-elements")
        if (self.max_elements is not None and
                len(inst.value) > self.max_elements):
            raise SemanticError(inst.json_pointer(), "too-many-elements")

    def _post_process(self) -> None:
        super()._post_process()
        if self.min_elements > 0:
            self.parent._add_mandatory_child(self)

    def _min_elements_stmt(self, stmt: Statement, sctx: SchemaContext) -> None:
        self.min_elements = int(stmt.argument)

    def _max_elements_stmt(self, stmt: Statement, sctx: SchemaContext) -> None:
        arg = stmt.argument
        if arg == "unbounded":
            self.max_elements = None
        else:
            self.max_elements = int(arg)

    def _ordered_by_stmt(self, stmt: Statement, sctx: SchemaContext) -> None:
        self.user_ordered = stmt.argument == "user"

    def _tree_line(self, no_type: bool = False) -> str:
        """Extend the superclass method."""
        return super()._tree_line() + "*"

    def from_raw(self, rval: RawList, jptr: JSONPointer = "") -> ArrayValue:
        """Override the superclass method."""
        if not isinstance(rval, list):
            raise RawTypeError(jptr, "array")
        res = ArrayValue()
        idx = 0
        for en in rval:
            if isinstance(self, ListNode):
                keys = [str(en.get(k[0], '<missing>')) for k in self.keys]
                element = "=" + ",".join(keys)
            else:
                element = "/" + str(idx)
            res.append(self.entry_from_raw(en, jptr + element))
            idx = idx + 1
        return res

    def from_xml(self, rval: ET.Element, jptr: JSONPointer = "",
                 tagname: str = None, isroot: bool = False) -> ArrayValue:
        res = ArrayValue()
        idx = 0
        if isroot:
            return self._process_xmlarray_child(res, rval, jptr)
        else:
            for xmlchild in rval:
                if isinstance(self, ListNode):
                    keys = [str(xmlchild.findtext(k[0], default='<missing>')) for k in self.keys]
                    element = "=" + ",".join(keys)
                else:
                    element = "/" + str(idx)
                self._process_xmlarray_child(
<<<<<<< HEAD
                    res, xmlchild, jptr + "/" + str(i))
                i = i + 1
=======
                    res, xmlchild, tagname, jptr + element)
                idx = idx + 1
>>>>>>> cd7a0db7
        return res

    def _process_xmlarray_child(
            self, res: ArrayValue, xmlchild: ET.Element,
            tagname: str, jptr: JSONPointer = ""):
        if xmlchild.tag[0] == '{':
            xmlns, name = xmlchild.tag[1:].split('}')
            module = self.schema_root().schema_data.modules_by_ns.get(xmlns)
            if not module:
                raise MissingModuleNamespace(xmlns)
            ns = module.main_module[0]
            qn = ns + ':' + name
        else:
            name = qn = xmlchild.tag
            ns = self.ns
        if tagname is None or qn == tagname:
            child = self.entry_from_xml(xmlchild, jptr + "/" + str(len(res)))
            res.append(child)
        else:
            child = None

        return child

    def entry_from_raw(self, rval: RawEntry,
                       jptr: JSONPointer = "") -> EntryValue:
        """Transform a raw (leaf-)list entry into the cooked form.

        Args:
            rval: raw entry (scalar or object)
            jptr: JSON pointer of the entry

        Raises:
            NonexistentSchemaNode: If a member inside `rval` is not defined
                in the schema.
            RawTypeError: If a scalar value inside `rval` is of incorrect type.
        """
        return super().from_raw(rval, jptr)

    def entry_from_xml(self, rval: ET.Element, jptr: JSONPointer = "") -> EntryValue:
        """Transform a XML (leaf-)list entry into the cooked form.

        Args:
            rval: xml node
            jptr: JSON pointer of the entry

        Raises:
            NonexistentSchemaNode: If a member inside `rval` is not defined
                in the schema.
            RawTypeError: If a scalar value inside `rval` is of incorrect type.
        """
        return super().from_xml(rval, jptr)


class ListNode(SequenceNode, InternalNode):
    """List node."""

    def __init__(self):
        """Initialize the class instance."""
        super().__init__()
        self.keys: List[QualName] = []
        self._key_members = []
        self.unique: List[List[SchemaRoute]] = []

    def _node_digest(self) -> Dict[str, Any]:
        res = super()._node_digest()
        res["keys"] = self._key_members
        return res

    def _check_list_props(self, inst: "InstanceNode") -> None:
        """Check uniqueness of keys and "unique" properties, if applicable."""
        if self.keys:
            self._check_keys(inst)
        for u in self.unique:
            self._check_unique(u, inst)

    def _check_keys(self, inst: "InstanceNode") -> None:
        ukeys = set()
        for i in range(len(inst.value)):
            en = inst.value[i]
            try:
                kval = tuple([en[k] for k in self._key_members])
            except KeyError as e:
                raise SchemaError(inst._entry(i).json_pointer(),
                                  "list-key-missing", e.args[0]) from None
            if kval in ukeys:
                raise SemanticError(
                    inst.json_pointer(), "non-unique-key",
                    repr(kval[0] if len(kval) < 2 else kval))
            ukeys.add(kval)

    def _check_unique(self, unique: List[SchemaRoute],
                      inst: "InstanceNode") -> None:
        uvals = set()
        for en in inst:
            den = en.add_defaults()
            uval = tuple([den._peek_schema_route(sr) for sr in unique])
            if None not in uval:
                if uval in uvals:
                    raise SemanticError(inst.json_pointer(), "data-not-unique")
                else:
                    uvals.add(uval)

    def _default_instance(self, pnode: "InstanceNode", ctype: ContentType,
                          lazy: bool = False) -> "InstanceNode":
        return pnode

    def _post_process(self) -> None:
        super()._post_process()
        for k in self.keys:
            kn = self.get_data_child(*k)
            self._key_members.append(kn.iname())
            if not kn._mandatory:
                kn._mandatory = True
                self._mandatory_children.add(kn)

    def _key_stmt(self, stmt: Statement, sctx: SchemaContext) -> None:
        self.keys = []
        for k in stmt.argument.split():
            self.keys.append(sctx.schema_data.translate_node_id(k, sctx))

    def _unique_stmt(self, stmt: Statement, sctx: SchemaContext) -> None:
        uspec = []
        for sid in stmt.argument.split():
            uspec.append(sctx.schema_data.sni2route(sid, sctx))
        self.unique.append(uspec)

    def _tree_line(self, no_type: bool = False) -> str:
        """Return the receiver's contribution to tree diagram."""
        keys = (" [" + " ".join([k[0] for k in self.keys]) + "]"
                if self.keys else "")
        return super()._tree_line() + keys

    def orphan_entry(self, rval: RawObject) -> "ArrayEntry":
        """Return an isolated entry of the receiver.

        Args:
            rval: Raw object to be used for the returned entry.
        """
        val = self.entry_from_raw(rval)
        return ArrayEntry(0, EmptyList(), EmptyList(), val, None, self,
                          val.timestamp)


class ChoiceNode(InternalNode):
    """Choice node."""

    def __init__(self):
        """Initialize the class instance."""
        super().__init__()
        self.default_case: QualName = None
        self._mandatory: bool = False

    @property
    def mandatory(self) -> bool:
        """Is the receiver a mandatory node?"""
        return self._mandatory

    def _add_defaults(self, inst: "InstanceNode",
                      ctype: ContentType) -> "InstanceNode":
        if self.when and not self.when.evaluate(inst):
            return inst
        ac = self._active_case(inst.value)
        if ac:
            return ac._add_defaults(inst, ctype)
        elif self.default_case:
            n = dc = self.get_child(*self.default_case)
            while n is not self:
                if n.when and not n.when.evaluate(inst):
                    return inst
                n = n.parent
            return dc._add_defaults(inst, ctype)
        else:
            return inst

    def _active_case(self, value: ObjectValue) -> Optional["CaseNode"]:
        """Return receiver's case that's active in an instance node value."""
        for c in self.children:
            for cc in c.data_children():
                if cc.iname() in value:
                    return c

    def _pattern_entry(self) -> SchemaPattern:
        if not self.children:
            return Empty()
        prev = self.children[0]._schema_pattern()
        for c in self.children[1:]:
            prev = ChoicePattern(c._schema_pattern(), prev, self.name)
        prev.ctype = self.content_type()
        if not self.mandatory:
            prev = SchemaPattern.optional(prev)
        return ConditionalPattern(prev, self.when) if self.when else prev

    def _post_process(self) -> None:
        super()._post_process()
        if self._mandatory:
            self.parent._add_mandatory_child(self)

    def _default_nodes(self, inst: "InstanceNode") -> List["InstanceNode"]:
        res = []
        if self.default_case is None:
            return res
        for cn in self.get_child(*self.default_case).children:
            res.extend(cn._default_nodes(inst))
        return res

    def _tree_line_prefix(self) -> str:
        return super()._tree_line_prefix() + (
            "ro" if self.content_type() == ContentType.nonconfig else "rw")

    def _handle_child(self, node: SchemaNode, stmt: Statement,
                      sctx: SchemaContext) -> None:
        if isinstance(node, CaseNode):
            super()._handle_child(node, stmt, sctx)
        else:
            cn = CaseNode()
            cn.name = stmt.argument
            cn.ns = sctx.default_ns
            self._add_child(cn)
            cn._handle_child(node, stmt, sctx)

    def _default_stmt(self, stmt: Statement, sctx: SchemaContext) -> None:
        self.default_case = sctx.schema_data.translate_node_id(
            stmt.argument, sctx)

    def _tree_line(self, no_type: bool = False) -> str:
        """Return the receiver's contribution to tree diagram."""
        return f"{self._tree_line_prefix()} ({self.iname()})" \
               f"{'' if self._mandatory else '?'}"


class CaseNode(InternalNode):
    """Case node."""

    def _pattern_entry(self) -> SchemaPattern:
        return super()._schema_pattern()

    def _tree_line(self, no_type: bool = False) -> str:
        """Return the receiver's contribution to tree diagram."""
        return f"{self._tree_line_prefix()}:({self.iname()})"


class LeafNode(DataNode, TerminalNode):
    """Leaf node."""

    def __init__(self):
        """Initialize the class instance."""
        super().__init__()
        self._mandatory: bool = False

    @property
    def mandatory(self) -> bool:
        """Is the receiver a mandatory node?"""
        return self._mandatory

    @property
    def default(self) -> Optional[ScalarValue]:
        """Default value of the receiver, if any."""
        if self.mandatory:
            return None
        if self._default is not None:
            return self._default
        return self.type.default

    def _post_process(self) -> None:
        super()._post_process()
        if self._mandatory:
            self.parent._add_mandatory_child(self)
        elif self._default is not None:
            self._default = self.type.from_yang(self._default)

    def _tree_line(self, no_type: bool = False) -> str:
        res = super()._tree_line() + ("" if self._mandatory else "?")
        return res if no_type else f"{res} <{self.type}>"

    def _default_stmt(self, stmt: Statement, sctx: SchemaContext) -> None:
        self._default = stmt.argument


class LeafListNode(SequenceNode, TerminalNode):
    """Leaf-list node."""

    @property
    def default(self) -> Optional[ScalarValue]:
        """Default value of the receiver, if any."""
        if self.mandatory:
            return None
        if self._default is not None:
            return self._default
        return (None if self.type.default is None
                else ArrayValue([self.type.default]))

    def _yang_class(self) -> str:
        return "leaf-list"

    def _check_list_props(self, inst: "InstanceNode") -> None:
        if (self.content_type() == ContentType.config and
                len(set(inst.value)) < len(inst.value)):
            raise SemanticError(
                inst.json_pointer(), "repeated-leaf-list-value")

    def _default_stmt(self, stmt: Statement, sctx: SchemaContext) -> None:
        if self._default is None:
            self._default = [stmt.argument]
        else:
            self._default.append(stmt.argument)

    def _post_process(self) -> None:
        super()._post_process()
        if self._default is not None:
            self._default = ArrayValue(
                [self.type.from_yang(v) for v in self._default])

    def _tree_line(self, no_type: bool = False) -> str:
        res = super()._tree_line()
        return res if no_type else f"{res} <{self.type}>"


class AnyContentNode(DataNode):
    """Abstract class for anydata or anyxml nodes."""

    def __init__(self):
        """Initialize the class instance."""
        super().__init__()
        self._mandatory: bool = False

    def content_type(self) -> ContentType:
        """Override superclass method."""
        return TerminalNode.content_type(self)

    @property
    def mandatory(self) -> bool:
        """Is the receiver a mandatory node?"""
        return self._mandatory

    def from_raw(self, rval: RawValue, jptr: JSONPointer = "") -> Value:
        """Override the superclass method."""
        def convert(val):
            if isinstance(val, list):
                res = ArrayValue([convert(x) for x in val])
            elif isinstance(val, dict):
                res = ObjectValue({x: convert(val[x]) for x in val})
            else:
                res = val
            return res
        return convert(rval)

    def from_xml(self, rval: ET.Element, jptr: JSONPointer = "") -> Value:
        super().from_xml(rval, jptr)

    def _default_instance(self, pnode: "InstanceNode", ctype: ContentType,
                          lazy: bool = False) -> "InstanceNode":
        return pnode

    def _tree_line(self, no_type: bool = False) -> str:
        return super()._tree_line() + ("" if self._mandatory else "?")

    def _ascii_tree(self, indent: str, no_types: bool, val_count: bool) -> str:
        return ""

    def _post_process(self) -> None:
        if self._mandatory:
            self.parent._add_mandatory_child(self)


class AnydataNode(AnyContentNode):
    """Anydata node."""
    pass


class AnyxmlNode(AnyContentNode):
    """Anyxml node."""
    pass


class RpcActionNode(SchemaTreeNode):
    """RPC or action node."""

    def __init__(self):
        """Initialize the class instance."""
        super().__init__()
        self.default_deny: "DefaultDeny" = DefaultDeny.none
        self._ctype = ContentType.nonconfig

    def _handle_substatements(self, stmt: Statement,
                              sctx: SchemaContext) -> None:
        self._add_child(InputNode(sctx.default_ns))
        self._add_child(OutputNode(sctx.default_ns))
        super()._handle_substatements(stmt, sctx)

    def _flatten(self) -> List[SchemaNode]:
        return [self]

    def _tree_line_prefix(self) -> str:
        return super()._tree_line_prefix() + "-x"

    def _input_stmt(self, stmt: Statement, sctx: SchemaContext) -> None:
        """Handle RPC or action input statement."""
        self.get_child("input")._handle_substatements(stmt, sctx)

    def _output_stmt(self, stmt: Statement, sctx: SchemaContext) -> None:
        """Handle RPC or action output statement."""
        self.get_child("output")._handle_substatements(stmt, sctx)


class InputNode(SchemaTreeNode):
    """RPC or action input node."""

    def __init__(self, ns):
        """Initialize the class instance."""
        super().__init__()
        self._config = False
        self.name = "input"
        self.ns = ns

    def _flatten(self) -> List[SchemaNode]:
        return [self]

    def _tree_line_prefix(self) -> str:
        return super()._tree_line_prefix() + "ro"


class OutputNode(SchemaTreeNode):
    """RPC or action output node."""

    def __init__(self, ns):
        """Initialize the class instance."""
        super().__init__()
        self._config = False
        self.name = "output"
        self.ns = ns

    def _flatten(self) -> List[SchemaNode]:
        return [self]

    def _tree_line_prefix(self) -> str:
        return super()._tree_line_prefix() + "ro"


class NotificationNode(SchemaTreeNode):
    """Notification node."""

    def __init__(self):
        """Initialize the class instance."""
        super().__init__()
        self.default_deny: "DefaultDeny" = DefaultDeny.none
        self._ctype = ContentType.nonconfig

    def _flatten(self) -> List[SchemaNode]:
        return [self]

    def _tree_line_prefix(self) -> str:
        return super()._tree_line_prefix() + "-n"


from .xpathast import Expr, LocationPath, Step, Root        # NOQA
from .instance import (ArrayEntry, EmptyList, InstanceNode,  # NOQA
                       InstanceRoute, MemberName, ObjectMember)<|MERGE_RESOLUTION|>--- conflicted
+++ resolved
@@ -1098,13 +1098,8 @@
                 else:
                     element = "/" + str(idx)
                 self._process_xmlarray_child(
-<<<<<<< HEAD
-                    res, xmlchild, jptr + "/" + str(i))
-                i = i + 1
-=======
                     res, xmlchild, tagname, jptr + element)
                 idx = idx + 1
->>>>>>> cd7a0db7
         return res
 
     def _process_xmlarray_child(
