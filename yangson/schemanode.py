--- conflicted
+++ resolved
@@ -447,7 +447,7 @@
                 res.extend(child.data_children())
         return res
 
-    def from_raw(self, rval: RawObject, jptr: JSONPointer = "", isroot: bool = False) -> ObjectValue:
+    def from_raw(self, rval: RawObject, jptr: JSONPointer = "", allow_nodata: bool = False) -> ObjectValue:
         """Override the superclass method."""
         if not isinstance(rval, dict):
             raise RawTypeError(jptr, "object")
@@ -466,14 +466,10 @@
                 npath = jptr + "/" + qn
                 if ch is None:
                     raise RawMemberError(npath)
-<<<<<<< HEAD
-                iname = (ch.ns+':'+ch.name) if isroot else ch.iname()
-=======
                 if not allow_nodata and self.ns == ch.ns:
                     iname = ch.name
                 else:
                     iname = '{1}:{0}'.format(*ch.qual_name)
->>>>>>> a3fa673a
                 res[iname] = ch.from_raw(rval[qn], npath)
         return res
 
