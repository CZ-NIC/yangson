--- conflicted
+++ resolved
@@ -445,11 +445,7 @@
                 res.extend(child.data_children())
         return res
 
-<<<<<<< HEAD
-    def from_raw(self, rval: RawObject, jptr: JSONPointer = "", allow_nodata: bool = False) -> ObjectValue:
-=======
     def from_raw(self, rval: RawObject, jptr: JSONPointer = "", isroot: bool = False) -> ObjectValue:
->>>>>>> 29ce3d86
         """Override the superclass method."""
         if not isinstance(rval, dict):
             raise RawTypeError(jptr, "object")
@@ -464,22 +460,11 @@
                 res[qn] = self._process_metadata(rval[qn], jptr)
             else:
                 cn = self._iname2qname(qn)
-                if allow_nodata:
-                    ch = self.get_child(*cn)
-                else:
-                    ch = self.get_data_child(*cn)
+                ch = self.get_data_child(*cn)
                 npath = jptr + "/" + qn
                 if ch is None:
                     raise RawMemberError(npath)
-<<<<<<< HEAD
-
-                if not allow_nodata and self.ns == ch.ns:
-                    iname = ch.name
-                else:
-                    iname = '{1}:{0}'.format(*ch.qual_name)
-=======
                 iname = (ch.ns+':'+ch.name) if isroot else ch.iname()
->>>>>>> 29ce3d86
                 res[iname] = ch.from_raw(rval[qn], npath)
         return res
 
