--- conflicted
+++ resolved
@@ -1527,19 +1527,15 @@
         self.default_deny: DefaultDeny = DefaultDeny.none
         self._ctype = ContentType.nonconfig
 
-<<<<<<< HEAD
-    def iname(self: SchemaTreeNode) -> InstanceName:
+    def iname(self: "SchemaTreeNode") -> InstanceName:
         """Override the superclass method."""
         return super(GroupNode, self).iname()
 
-    def data_parent(self: SchemaTreeNode) -> None:
+    def data_parent(self: "SchemaTreeNode") -> None:
         """Override the superclass method."""
         return self.parent
 
-    def _handle_substatements(self: RpcActionNode, stmt: Statement,
-=======
     def _handle_substatements(self: "RpcActionNode", stmt: Statement,
->>>>>>> 75650314
                               sctx: SchemaContext) -> None:
         self._add_child(InputNode(sctx.default_ns))
         self._add_child(OutputNode(sctx.default_ns))
