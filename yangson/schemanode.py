# Copyright © 2016-2019 CZ.NIC, z. s. p. o.
#
# This file is part of Yangson.
#
# Yangson is free software: you can redistribute it and/or modify it under the
# terms of the GNU Lesser General Public License as published by the Free
# Software Foundation, either version 3 of the License, or (at your option) any
# later version.
#
# Yangson is distributed in the hope that it will be useful, but WITHOUT ANY
# WARRANTY; without even the implied warranty of MERCHANTABILITY or FITNESS FOR
# A PARTICULAR PURPOSE.  See the GNU Lesser General Public License for more
# details.
#
# You should have received a copy of the GNU Lesser General Public License
# along with Yangson.  If not, see <http://www.gnu.org/licenses/>.

"""YANG schema nodes.

This module implements the following classes:

* SchemaNode: Abstract class for schema nodes.
* InternalNode: Abstract class for schema nodes that have children.
* GroupNode: Anonymous group of schema nodes.
* SchemaTreeNode: Root node of a schema tree.
* DataNode: Abstract class for data nodes.
* TerminalNode: Abstract class for schema nodes that have no children.
* ContainerNode: YANG container node.
* SequenceNode: Abstract class for schema nodes that represent a sequence.
* ListNode: YANG list node.
* ChoiceNode: YANG choice node.
* CaseNode: YANG case node.
* RpcActionNode: YANG rpc or action node.
* InputNode: YANG input node.
* OutputNode: YANG output node.
* NotificationNode: YANG notification node.
* LeafNode: YANG leaf node.
* LeafListNode: YANG leaf-list node.
* AnyContentNode: Abstract superclass for anydata and anyxml nodes..
* AnydataNode: YANG anydata node.
* AnyxmlNode: YANG anyxml node.
"""
from __future__ import annotations

from __future__ import annotations
from datetime import datetime
from itertools import product
from typing import Any, Dict, List, MutableSet, Optional, Set, Tuple
import xml.etree.ElementTree as ET
from .constraint import Must
from .datatype import (DataType, LinkType,
                       RawScalar, IdentityrefType)
from .enumerations import Axis, ContentType, DefaultDeny, ValidationScope
from .exceptions import (
    AnnotationTypeError, InvalidArgument,
    MissingAnnotationTarget, MissingAugmentTarget, MissingModuleNamespace,
    RawMemberError,
    RawTypeError, SchemaError, SemanticError, UndefinedAnnotation,
    YangsonException, YangTypeError)
from .instvalue import (
    ArrayValue, EntryValue, MetadataObject, ObjectValue, Value)
from .schemadata import IdentityAdjacency, SchemaContext, SchemaData
from .schpattern import (ChoicePattern, ConditionalPattern, Empty, Member,
                         NotAllowed, Pair, SchemaPattern)
from .statement import Statement
from .typealiases import (DataPath, InstanceName, JSONPointer, QualName,
                          RawEntry, RawList, RawObject, RawValue,
                          RawMetadataObject, ScalarValue, SchemaRoute,
                          YangIdentifier)
from .xpathast import Expr, LocationPath, Step, Root
from .xpathparser import XPathParser
from .instance import (ArrayEntry, EmptyList, InstanceNode,
                       InstanceRoute, MemberName, ObjectMember)


class Annotation:
    """Class for metadata annotations [RFC 7952]."""

<<<<<<< HEAD
    def __init__(self: Annotation, type: "DataType", description: str = None):
=======
    def __init__(self: Annotation, type: DataType, description: str = None):
>>>>>>> 9dad178d
        """Initialize the class instance."""
        self.type = type
        self.description = description


class SchemaNode:
    """Abstract class for all schema nodes."""

    def __init__(self: SchemaNode):
        """Initialize the class instance."""
        self.name: Optional[YangIdentifier] = None
        """Name of the receiver."""
        self.ns: Optional[YangIdentifier] = None
        """Namespace of the receiver."""
        self.parent: Optional["InternalNode"] = None
        """Parent schema node."""
        self.description: Optional[str] = None
        """Description of the receiver."""
        self.must: List[Must] = []
        """List of "must" expressions attached to the receiver."""
        self.when: Optional["Expr"] = None
        """Optional "when" expression that makes the receiver conditional."""
        self.val_count = 0
        self._ctype = None
        """Content type of the receiver."""

    @property
    def qual_name(self: SchemaNode) -> QualName:
        """Qualified name of the receiver."""
        return (self.name, self.ns)

    @property
    def config(self: SchemaNode) -> bool:
        """Does the receiver (also) represent configuration?"""
        return self.content_type().value & ContentType.config.value != 0

    @property
    def mandatory(self: SchemaNode) -> bool:
        """Is the receiver a mandatory node?"""
        return False

    def schema_root(self: SchemaNode) -> "SchemaTreeNode":
        """Return the root node of the receiver's schema."""
        sn = self
        while sn.parent:
            sn = sn.parent
        return sn

    def content_type(self: SchemaNode) -> ContentType:
        """Return receiver's content type."""
        return self._ctype if self._ctype else self.parent.content_type()

    def data_parent(self: SchemaNode) -> Optional["InternalNode"]:
        """Return the closest ancestor data node."""
        parent = self.parent
        while parent:
            if isinstance(parent, DataNode):
                return parent
            parent = parent.parent

    def iname(self: SchemaNode) -> InstanceName:
        """Return the instance name corresponding to the receiver."""
        dp = self.data_parent()
        return (self.name if dp and self.ns == dp.ns
                else self.ns + ":" + self.name)

    def data_path(self: SchemaNode) -> DataPath:
        """Return the receiver's data path."""
        dp = self.data_parent()
        return (dp.data_path() if dp else "") + "/" + self.iname()

    def state_roots(self: SchemaNode) -> List[DataPath]:
        """Return a list of data paths to descendant state data roots."""
        return [r.data_path() for r in self._state_roots()]

    def from_raw(self: SchemaNode, rval: RawValue, jptr: JSONPointer = "") -> Value:
        """Return instance value transformed from a raw value using receiver.

        Args:
            rval: Raw value.
            jptr: JSON pointer of the current instance node.

        Raises:
            RawMemberError: If a member inside `rval` is not defined in the
                schema.
            RawTypeError: If a scalar value inside `rval` is of incorrect type.
        """
        raise NotImplementedError

    def from_xml(self: SchemaNode, rval: ET.Element, jptr: JSONPointer = "", isroot: bool = False) -> Value:
        """Return instance value transformed from a raw value using receiver.

        Args:
            rval: XML node.
            jptr: JSON pointer of the current instance node.

        Raises:
            RawMemberError: If a member inside `rval` is not defined in the
                schema.
            RawTypeError: If a scalar value inside `rval` is of incorrect type.
        """
        raise NotImplementedError

    def clear_val_counters(self: SchemaNode) -> None:
        """Clear receiver's validation counter."""
        self.val_count = 0

    def _get_description(self: SchemaNode, stmt: Statement):
        dst = stmt.find1("description")
        if dst is not None:
            self.description = dst.argument

    def _yang_class(self: SchemaNode) -> str:
        return self.__class__.__name__[:-4].lower()

    def _node_digest(self: SchemaNode) -> Dict[str, Any]:
        """Return dictionary of receiver's properties suitable for clients."""
        res = {"kind": self._yang_class()}
        if self.mandatory:
            res["mandatory"] = True
        if self.description:
            res["description"] = self.description
        return res

    def _tree_name(self: SchemaNode) -> str:
        """Return the receiver's name to be displayed in ASCII tree."""
        return (self.name if self.parent and self.ns == self.parent.ns
                 else f"{self.ns}:{self.name}")

<<<<<<< HEAD
    def _validate(self: SchemaNode, inst: "InstanceNode", scope: ValidationScope,
=======
    def _validate(self: SchemaNode, inst: InstanceNode, scope: ValidationScope,
>>>>>>> 9dad178d
                  ctype: ContentType) -> None:
        """Validate instance against the receiver.

        Args:
            inst: Instance node to be validated.
            scope: Scope of the validation (syntax, semantics or all)
            ctype: Content type of the instance.

        Returns:
            ``None`` if validation succeeds.

        Raises:
            SchemaError: if `inst` doesn't conform to the schema.
            SemanticError: If `inst` violates a semantic rule.
            YangTypeError: If `inst` is a scalar of incorrect type.
        """
        self.val_count += 1

    def _iname2qname(self: SchemaNode, iname: InstanceName) -> QualName:
        """Translate instance name to qualified name in the receiver's context.
        """
        p, s, loc = iname.partition(":")
        return (loc, p) if s else (p, self.ns)

    def _flatten(self: SchemaNode) -> List["SchemaNode"]:
        return [self]

    def _handle_substatements(self: SchemaNode, stmt: Statement,
                              sctx: SchemaContext) -> None:
        """Dispatch actions for substatements of `stmt`."""
        for s in stmt.substatements:
            if s.prefix:
                key = (
                    sctx.schema_data.modules[sctx.text_mid].prefix_map[s.prefix][0]
                    + ":" + s.keyword)
            else:
                key = s.keyword
            mname = SchemaNode._stmt_callback.get(key, "_noop")
            method = getattr(self, mname)
            method(s, sctx)

    def _follow_leafref(
<<<<<<< HEAD
            self: SchemaNode, xpath: "Expr", init: "TerminalNode") -> Optional["DataNode"]:
=======
            self: SchemaNode, xpath: Expr, init: TerminalNode) -> Optional[DataNode]:
>>>>>>> 9dad178d
        """Return the data node referred to by a leafref path.

        Args:
            xpath: XPath expression compiled from a leafref path.
            init: initial context node
        """
        if isinstance(xpath, LocationPath):
            lft = self._follow_leafref(xpath.left, init)
            if lft is None:
                return None
            return lft._follow_leafref(xpath.right, init)
        elif isinstance(xpath, Step):
            if xpath.axis == Axis.parent:
                if isinstance(self, SchemaTreeNode):
                    return None
                return self.data_parent() or self.schema_root()
            elif xpath.axis == Axis.child:
                if isinstance(self, InternalNode) and xpath.qname:
                    qname = (xpath.qname if xpath.qname[1]
                             else (xpath.qname[0], init.ns))
                    return self.get_data_child(*qname)
        elif isinstance(xpath, Root):
            return self.schema_root()
        return None

    def _noop(self: SchemaNode, stmt: Statement, sctx: SchemaContext) -> None:
        pass

    def _config_stmt(self: SchemaNode, stmt: Statement, sctx: SchemaContext) -> None:
        if stmt.argument == "false":
            self._ctype = ContentType.nonconfig

    def _description_stmt(self: SchemaNode, stmt: Statement, sctx: SchemaContext) -> None:
        self.description = stmt.argument

    def _must_stmt(self: SchemaNode, stmt: Statement, sctx: SchemaContext) -> None:
        xpp = XPathParser(stmt.argument, sctx)
        mex = xpp.parse()
        if not xpp.at_end():
            raise InvalidArgument(stmt.argument)
        self.must.append(Must(mex, *stmt.get_error_info()))

    def _when_stmt(self: SchemaNode, stmt: Statement, sctx: SchemaContext) -> None:
        xpp = XPathParser(stmt.argument, sctx)
        wex = xpp.parse()
        if not xpp.at_end():
            raise InvalidArgument(stmt.argument)
        self.when = wex

    def _mandatory_stmt(self: SchemaNode, stmt, sctx: SchemaContext) -> None:
        if stmt.argument == "true":
            self._mandatory = True
        elif stmt.argument == "false":
            self._mandatory = False

    def _post_process(self: SchemaNode) -> None:
        pass

    def _is_identityref(self: SchemaNode) -> bool:
        return False

<<<<<<< HEAD
    def _default_nodes(self: SchemaNode, inst: "InstanceNode") -> List["InstanceNode"]:
=======
    def _default_nodes(self: SchemaNode, inst: InstanceNode) -> List[InstanceNode]:
>>>>>>> 9dad178d
        return []

    def _tree_line(self: SchemaNode, no_type: bool = False) -> str:
        """Return the receiver's contribution to tree diagram."""
        return f"{self._tree_line_prefix()} {self._tree_name()}"

    def _tree_line_prefix(self: SchemaNode) -> str:
        return "+--"

    def _nacm_default_deny_stmt(self: SchemaNode, stmt: Statement,
                                sctx: SchemaContext) -> None:
        """Set NACM default access."""
        if not hasattr(self, 'default_deny'):
            return
        if stmt.keyword == "default-deny-all":
            self.default_deny = DefaultDeny.all
        elif stmt.keyword == "default-deny-write":
            self.default_deny = DefaultDeny.write

    _stmt_callback = {
        "action": "_rpc_action_stmt",
        "anydata": "_anydata_stmt",
        "anyxml": "_anydata_stmt",
        "case": "_case_stmt",
        "choice": "_choice_stmt",
        "config": "_config_stmt",
        "container": "_container_stmt",
        "default": "_default_stmt",
        "identity": "_identity_stmt",
        "ietf-netconf-acm:default-deny-all": "_nacm_default_deny_stmt",
        "ietf-netconf-acm:default-deny-write": "_nacm_default_deny_stmt",
        "ietf-yang-metadata:annotation": "_annotation_stmt",
        "input": "_input_stmt",
        "key": "_key_stmt",
        "leaf": "_leaf_stmt",
        "leaf-list": "_leaf_list_stmt",
        "list": "_list_stmt",
        "mandatory": "_mandatory_stmt",
        "max-elements": "_max_elements_stmt",
        "min-elements": "_min_elements_stmt",
        "must": "_must_stmt",
        "notification": "_notification_stmt",
        "output": "_output_stmt",
        "ordered-by": "_ordered_by_stmt",
        "presence": "_presence_stmt",
        "rpc": "_rpc_action_stmt",
        "unique": "_unique_stmt",
        "uses": "_uses_stmt",
        "when": "_when_stmt",
    }
    """Map of statement keywords to callback methods."""


class InternalNode(SchemaNode):
    """Abstract class for schema nodes that have children."""

    def __init__(self: InternalNode):
        """Initialize the class instance."""
        super().__init__()
        self.children: List[SchemaNode] = []
        self._mandatory_children: MutableSet[SchemaNode] = set()
        self.schema_pattern: Optional[SchemaPattern] = None

    @property
    def mandatory(self: InternalNode) -> bool:
        """Is the receiver a mandatory node?"""
        return len(self._mandatory_children) > 0

    def get_child(self: InternalNode, name: YangIdentifier,
                  ns: YangIdentifier = None) -> Optional[SchemaNode]:
        """Return receiver's schema child.

        Args:
            name: Child's name.
            ns: Child's namespace (= `self.ns` if absent).
        """
        ns = ns if ns else self.ns
        todo = []
        for child in self.children:
            if child.name is None:
                todo.append(child)
            elif child.name == name and child.ns == ns:
                return child
        for c in todo:
            grandchild = c.get_child(name, ns)
            if grandchild is not None:
                return grandchild

    def get_schema_descendant(
            self: InternalNode, route: SchemaRoute) -> Optional[SchemaNode]:
        """Return descendant schema node or ``None`` if not found.

        Args:
            route: Schema route to the descendant node
                   (relative to the receiver).
        """
        node = self
        for p in route:
            try:
                node = node.get_child(*p)
            except AttributeError:
                return None
            if node is None:
                return None
        return node

    def get_data_child(self: InternalNode, name: YangIdentifier,
                       ns: YangIdentifier = None) -> Optional["DataNode"]:
        """Return data node directly under the receiver."""
        ns = ns if ns else self.ns
        todo = []
        for child in self.children:
            if child.name == name and child.ns == ns:
                if isinstance(child, DataNode):
                    return child
                todo.insert(0, child)
            elif not isinstance(child, DataNode):
                todo.append(child)
        for c in todo:
            res = c.get_data_child(name, ns)
            if res:
                return res

    def filter_children(self: InternalNode, ctype: ContentType = None) -> List[SchemaNode]:
        """Return receiver's children based on content type.

        Args:
            ctype: Content type.
        """
        if ctype is None:
            ctype = self.content_type()
        return [c for c in self.children if
                not isinstance(c, (RpcActionNode, NotificationNode)) and
                c.content_type().value & ctype.value != 0]

    def data_children(self: InternalNode) -> List["DataNode"]:
        """Return the set of all data nodes directly under the receiver."""
        res = []
        for child in self.children:
            if isinstance(child, DataNode):
                res.append(child)
            elif not isinstance(child, SchemaTreeNode):
                res.extend(child.data_children())
        return res

    def from_raw(self: InternalNode, rval: RawObject, jptr: JSONPointer = "", allow_nodata: bool = False) -> ObjectValue:
        """Override the superclass method."""
        if not isinstance(rval, dict):
            raise RawTypeError(jptr, "object")
        res = ObjectValue()
        for qn in rval:
            if qn.startswith("@"):
                if qn != "@":
                    tgt = qn[1:]
                    if tgt not in rval:
                        raise MissingAnnotationTarget(jptr, tgt)
                    jptr += '/' + tgt
                res[qn] = self._process_metadata(rval[qn], jptr)
            else:
                cn = self._iname2qname(qn)
                if allow_nodata:
                    ch = self.get_child(*cn)
                else:
                    ch = self.get_data_child(*cn)
                npath = jptr + "/" + qn
                if ch is None:
                    raise RawMemberError(npath)
                if (allow_nodata or isinstance(self, SchemaTreeNode) or
                    self.ns != ch.ns):
                    iname = '{1}:{0}'.format(*ch.qual_name)
                else:
                    iname = ch.name
                res[iname] = ch.from_raw(rval[qn], npath)
        return res

    def from_xml(self: InternalNode, rval: ET.Element, jptr: JSONPointer = "", isroot: bool = False, allow_nodata: bool = False) -> ObjectValue:
        res = ObjectValue()
        if isroot:
            self._process_xmlobj_child(res, None, rval, jptr, allow_nodata)
        else:
            for xmlchild in rval:
                self._process_xmlobj_child(res, rval, xmlchild, jptr, allow_nodata)
        return res

    def _process_xmlobj_child(
            self: InternalNode, res: ObjectValue, rval: ET.Element,
            xmlchild: ET.Element, jptr: JSONPointer, allow_nodata):
        if xmlchild.tag[0] == '{':
            xmlns, name = xmlchild.tag[1:].split('}')
            nsmap = self.schema_root().schema_data.modules_by_ns
            if xmlns not in nsmap:
                raise MissingModuleNamespace(xmlns)
            ns = nsmap[xmlns].yang_id[0]
            fqn = ns + ':' + name
        else:
            name = xmlchild.tag
            ns = self.ns
            fqn = ns + ':' + name
        qn = fqn if ns != self.ns else name

        if allow_nodata:
            ch = self.get_child(name, ns)
        else:
            ch = self.get_data_child(name, ns)
        npath = jptr + "/" + qn
        if ch is None:
            raise RawMemberError(npath)

        if rval and self.ns == ch.ns:
            iname = ch.name
        else:
            iname = '{1}:{0}'.format(*ch.qual_name)
        if isinstance(ch, SequenceNode):
            if iname not in res:
                res[iname] = ch.from_xml(rval, npath, fqn)
        else:
            res[iname] = ch.from_xml(xmlchild, npath)

    def _process_metadata(self: InternalNode, rmo: RawMetadataObject,
                          jptr: JSONPointer) -> MetadataObject:
        res = {}
        ans = self.schema_root().annotations
        for mem in rmo:
            try:
                an = ans[self._iname2qname(mem)]
            except KeyError:
                raise UndefinedAnnotation(jptr, mem)
            res[mem] = an.type.from_raw(rmo[mem])
            if res[mem] not in an.type:
                raise AnnotationTypeError(jptr, mem, an.type.error_message)
        return res

    def _node_digest(self: InternalNode) -> Dict[str, Any]:
        res = super()._node_digest()
        rc = res["children"] = {}
        for c in self.data_children():
            cdig = rc[c.iname()] = c._node_digest()
            if self.config and not c.config:
                cdig["config"] = False
        for c in [c for c in self.children if isinstance(c, SchemaTreeNode)]:
            rc[c.iname()] = c._node_digest()
        return res

<<<<<<< HEAD
    def _validate(self: InternalNode, inst: "InstanceNode", scope: ValidationScope,
=======
    def _validate(self: InternalNode, inst: InstanceNode, scope: ValidationScope,
>>>>>>> 9dad178d
                  ctype: ContentType) -> None:
        """Extend the superclass method."""
        if scope.value & ValidationScope.syntax.value:   # schema
            self._check_schema_pattern(inst, ctype)
        for m in inst:
            inst._member(m).validate(scope, ctype)
        super()._validate(inst, scope, ctype)

    def _add_child(self: InternalNode, node: SchemaNode) -> None:
        node.parent = self
        self.children.append(node)

    def _child_inst_names(self: InternalNode) -> Set[InstanceName]:
        """Return the set of instance names under the receiver."""
        return frozenset([c.iname() for c in self.data_children()])

<<<<<<< HEAD
    def _check_schema_pattern(self: InternalNode, inst: "InstanceNode",
=======
    def _check_schema_pattern(self: InternalNode, inst: InstanceNode,
>>>>>>> 9dad178d
                              ctype: ContentType) -> None:
        p = self.schema_pattern
        p._eval_when(inst)
        for m in inst:
            newp = p.deriv(m, ctype)
            if isinstance(newp, NotAllowed):
                raise SchemaError(
                    inst.json_pointer(),
                    ("" if ctype == ContentType.all else ctype.name + " ") +
                    "member-not-allowed", m)
            p = newp
        if not p.nullable(ctype):
            mms = p._mandatory_members(ctype)
            msg = "one of " if len(mms) > 1 else ""
            raise SchemaError(
                inst.json_pointer(), "missing-data",
                "expected " + msg + ", ".join([repr(m) for m in mms]))

    def _make_schema_patterns(self: InternalNode) -> None:
        """Build schema pattern for the receiver and its data descendants."""
        self.schema_pattern = self._schema_pattern()
        for dc in self.data_children():
            if isinstance(dc, InternalNode):
                dc._make_schema_patterns()

    def _schema_pattern(self: InternalNode) -> SchemaPattern:
        todo = [c for c in self.children
                if not isinstance(c, (RpcActionNode, NotificationNode))]
        if not todo:
            return Empty()
        prev = todo[0]._pattern_entry()
        for c in todo[1:]:
            prev = Pair(c._pattern_entry(), prev)
        return ConditionalPattern(prev, self.when) if self.when else prev

    def _post_process(self: InternalNode) -> None:
        super()._post_process()
        for c in self.children:
            c._post_process()

    def _add_mandatory_child(self: InternalNode, node: SchemaNode) -> None:
        """Add `node` to the set of mandatory children."""
        self._mandatory_children.add(node)

<<<<<<< HEAD
    def _add_defaults(self: InternalNode, inst: "InstanceNode", ctype: ContentType,
                      lazy: bool = False) -> "InstanceNode":
=======
    def _add_defaults(self: InternalNode, inst: InstanceNode, ctype: ContentType,
                      lazy: bool = False) -> InstanceNode:
>>>>>>> 9dad178d
        for c in self.filter_children(ctype):
            if isinstance(c, DataNode):
                inst = c._default_instance(inst, ctype, lazy)
            elif not isinstance(c, (RpcActionNode, NotificationNode)):
                inst = c._add_defaults(inst, ctype)
        return inst

    def _state_roots(self: InternalNode) -> List[SchemaNode]:
        if self.content_type() == ContentType.nonconfig:
            return [self]
        res = []
        for c in self.data_children():
            res.extend(c._state_roots())
        return res

    def _handle_child(self: InternalNode, node: SchemaNode, stmt: Statement,
                      sctx: SchemaContext) -> None:
        """Add child node to the receiver and handle substatements."""
        if not sctx.schema_data.if_features(stmt, sctx.text_mid):
            return
        node.name = stmt.argument
        node.ns = sctx.default_ns
        node._get_description(stmt)
        self._add_child(node)
        node._handle_substatements(stmt, sctx)

    def _augment_stmt(self: InternalNode, stmt: Statement, sctx: SchemaContext) -> None:
        """Handle **augment** statement."""
        if not sctx.schema_data.if_features(stmt, sctx.text_mid):
            return
        path = sctx.schema_data.sni2route(stmt.argument, sctx)
        target = self.get_schema_descendant(path)
        if target is None:
            raise MissingAugmentTarget(stmt.argument)
        if stmt.find1("when"):
            gr = GroupNode()
            target._add_child(gr)
            target = gr
        target._handle_substatements(stmt, sctx)

    def _refine_stmt(self: InternalNode, stmt: Statement, sctx: SchemaContext) -> None:
        """Handle **refine** statement."""
        target = self.get_schema_descendant(
            sctx.schema_data.sni2route(stmt.argument, sctx))
        if not target:
            return
        if not sctx.schema_data.if_features(stmt, sctx.text_mid):
            target.parent.children.remove(target)
        else:
            target._handle_substatements(stmt, sctx)

    def _uses_stmt(self: InternalNode, stmt: Statement, sctx: SchemaContext) -> None:
        """Handle uses statement."""
        if not sctx.schema_data.if_features(stmt, sctx.text_mid):
            return
        grp, gid = sctx.schema_data.get_definition(stmt, sctx)
        wst = stmt.find1("when")
        if wst:
            sn = GroupNode()
            xpp = XPathParser(wst.argument, sctx)
            wex = xpp.parse()
            if not xpp.at_end():
                raise InvalidArgument(wst.argument)
            sn.when = wex
            self._add_child(sn)
        else:
            sn = self
        sn._handle_substatements(grp, gid)
        for augst in stmt.find_all("augment"):
            sn._augment_stmt(augst, sctx)
        for refst in stmt.find_all("refine"):
            sn._refine_stmt(refst, sctx)

    def _container_stmt(self: InternalNode, stmt: Statement, sctx: SchemaContext) -> None:
        """Handle container statement."""
        self._handle_child(ContainerNode(), stmt, sctx)

    def _identity_stmt(self: InternalNode, stmt: Statement, sctx: SchemaContext) -> None:
        """Handle identity statement."""
        if not sctx.schema_data.if_features(stmt, sctx.text_mid):
            return
        id = (stmt.argument, sctx.schema_data.namespace(sctx.text_mid))
        adj = sctx.schema_data.identity_adjs.setdefault(id, IdentityAdjacency())
        for bst in stmt.find_all("base"):
            bid = sctx.schema_data.translate_pname(bst.argument, sctx.text_mid)
            adj.bases.add(bid)
            badj = sctx.schema_data.identity_adjs.setdefault(
                bid, IdentityAdjacency())
            badj.derivs.add(id)
        sctx.schema_data.identity_adjs[id] = adj

    def _list_stmt(self: InternalNode, stmt: Statement, sctx: SchemaContext) -> None:
        """Handle list statement."""
        self._handle_child(ListNode(), stmt, sctx)

    def _choice_stmt(self: InternalNode, stmt: Statement, sctx: SchemaContext) -> None:
        """Handle choice statement."""
        self._handle_child(ChoiceNode(), stmt, sctx)

    def _case_stmt(self: InternalNode, stmt: Statement, sctx: SchemaContext) -> None:
        """Handle case statement."""
        self._handle_child(CaseNode(), stmt, sctx)

    def _leaf_stmt(self: InternalNode, stmt: Statement, sctx: SchemaContext) -> None:
        """Handle leaf statement."""
        node = LeafNode()
        node.type = DataType._resolve_type(
            stmt.find1("type", required=True), sctx)
        self._handle_child(node, stmt, sctx)

    def _leaf_list_stmt(self: InternalNode, stmt: Statement, sctx: SchemaContext) -> None:
        """Handle leaf-list statement."""
        node = LeafListNode()
        node.type = DataType._resolve_type(
            stmt.find1("type", required=True), sctx)
        self._handle_child(node, stmt, sctx)

    def _rpc_action_stmt(self: InternalNode, stmt: Statement, sctx: SchemaContext) -> None:
        """Handle rpc or action statement."""
        self._handle_child(RpcActionNode(), stmt, sctx)

    def _notification_stmt(self: InternalNode, stmt: Statement, sctx: SchemaContext) -> None:
        """Handle notification statement."""
        self._handle_child(NotificationNode(), stmt, sctx)

    def _anydata_stmt(self: InternalNode, stmt: Statement, sctx: SchemaContext) -> None:
        """Handle anydata statement."""
        self._handle_child(AnydataNode(), stmt, sctx)

    def _ascii_tree(self: InternalNode, indent: str, no_types: bool, val_count: bool) -> str:
        """Return the receiver's subtree as ASCII art."""
        def suffix(sn):
            return f" {{{sn.val_count}}}\n" if val_count else "\n"
        if not self.children:
            return ""
        cs = []
        for c in self.children:
            cs.extend(c._flatten())
        cs.sort(key=lambda x: x.qual_name)
        res = ""
        for c in cs[:-1]:
            res += (indent + c._tree_line(no_types) + suffix(c) +
                    c._ascii_tree(indent + "|  ", no_types, val_count))
        return (res + indent + cs[-1]._tree_line(no_types) + suffix(cs[-1]) +
                cs[-1]._ascii_tree(indent + "   ", no_types, val_count))

    def clear_val_counters(self: InternalNode) -> None:
        """Clear validation counters in the receiver and its subtree."""
        super().clear_val_counters()
        for c in self.children:
            c.clear_val_counters()


class GroupNode(InternalNode):
    """Anonymous group of schema nodes."""

    def _handle_child(self: GroupNode, node: SchemaNode, stmt: Statement,
                      sctx: SchemaContext) -> None:
        if not isinstance(
                self.parent, ChoiceNode) or isinstance(node, CaseNode):
            super()._handle_child(node, stmt, sctx)
        else:
            cn = CaseNode()
            cn.name = stmt.argument
            cn.ns = sctx.default_ns
            self._add_child(cn)
            cn._handle_child(node, stmt, sctx)

    def _pattern_entry(self: GroupNode) -> SchemaPattern:
        return super()._schema_pattern()

    def _flatten(self: GroupNode) -> List[SchemaNode]:
        res = []
        for c in self.children:
            res.extend(c._flatten())
        return res


class SchemaTreeNode(GroupNode):
    """Root node of a schema tree."""

<<<<<<< HEAD
    def __init__(self: SchemaTreeNode, schemadata: "SchemaData" = None):
=======
    def __init__(self: SchemaTreeNode, schemadata: SchemaData = None):
>>>>>>> 9dad178d
        """Initialize the class instance."""
        super().__init__()
        self.annotations: Dict[QualName, Annotation] = {}
        self.schema_data = schemadata

<<<<<<< HEAD
    def data_parent(self: SchemaTreeNode) -> InternalNode:
=======
    def iname(self: SchemaTreeNode) -> InstanceName:
        """Override the superclass method."""
        return ""

    def data_parent(self: SchemaTreeNode) -> None:
>>>>>>> 9dad178d
        """Override the superclass method."""
        return None

    def _annotation_stmt(self: SchemaTreeNode, stmt: Statement, sctx: SchemaContext) -> None:
        """Handle annotation statement."""
        if not sctx.schema_data.if_features(stmt, sctx.text_mid):
            return
        dst = stmt.find1("description")
        self.annotations[(stmt.argument, sctx.default_ns)] = Annotation(
            DataType._resolve_type(stmt.find1("type", required=True), sctx),
            dst.argument if dst else None)


class DataNode(SchemaNode):
    """Abstract superclass for all data nodes."""

    def __init__(self: DataNode):
        """Initialize the class instance."""
        super().__init__()
        self.default_deny: DefaultDeny = DefaultDeny.none

    def orphan_instance(self: DataNode, rval: RawValue) -> "ObjectMember":
        """Return an isolated instance of the receiver.

        Args:
            rval: Raw value to be used for the returned instance.
        """
        val = self.from_raw(rval)
        return ObjectMember(self.iname(), {}, val, None, self, datetime.now())

<<<<<<< HEAD
    def split_instance_route(self: DataNode, route: "InstanceRoute") -> Optional[Tuple[
            "InstanceRoute", "InstanceRoute"]]:
=======
    def split_instance_route(self: DataNode, route: InstanceRoute) -> Optional[Tuple[
            InstanceRoute, InstanceRoute]]:
>>>>>>> 9dad178d
        """Split `route` into the part up to receiver and the rest.

        Args:
            route: Absolute instance route (the receiver should correspond
                to an instance node on this route).

        Returns:
            A tuple consisting of
                - the part of `route` from the root up to and including the
                  instance whose schema node is the receiver, and
                - the rest of `route`.
                ``None`` is returned if the receiver is not on the route.
        """
        sroute = []
        sn = self
        while sn:
            sroute.append(sn.iname())
            sn = sn.data_parent()
        i = 0
        while True:
            if not sroute:
                break
            inst = sroute.pop()
            if inst != route[i].iname():
                return None
            while True:         # skip up to next MemberName
                i += 1
                if i >= len(route) or isinstance(route[i], MemberName):
                    break
            if not sroute:
                return (InstanceRoute(route[:i]), InstanceRoute(route[i:]))
            if i >= len(route):
                return None

<<<<<<< HEAD
    def _validate(self: DataNode, inst: "InstanceNode", scope: ValidationScope,
=======
    def _validate(self: DataNode, inst: InstanceNode, scope: ValidationScope,
>>>>>>> 9dad178d
                  ctype: ContentType) -> None:
        """Extend the superclass method."""
        if scope.value & ValidationScope.semantics.value:
            self._check_must(inst)        # must expressions
        super()._validate(inst, scope, ctype)

<<<<<<< HEAD
    def _default_instance(self: DataNode, pnode: "InstanceNode", ctype: ContentType,
                          lazy: bool = False) -> "InstanceNode":
=======
    def _default_instance(self: DataNode, pnode: InstanceNode, ctype: ContentType,
                          lazy: bool = False) -> InstanceNode:
>>>>>>> 9dad178d
        iname = self.iname()
        if iname in pnode.value:
            return pnode
        nm = pnode.put_member(iname, (None,))
        if not self.when or self.when.evaluate(nm):
            wd = self._default_value(nm, ctype, lazy)
            if wd.value is not None:
                return wd.up()
        return pnode

<<<<<<< HEAD
    def _check_must(self: DataNode, inst: "InstanceNode") -> None:
=======
    def _check_must(self: DataNode, inst: InstanceNode) -> None:
>>>>>>> 9dad178d
        for m in self.must:
            if not m.expression.evaluate(inst):
                raise SemanticError(inst.json_pointer(), m.error_tag,
                                    m.error_message)

    def _pattern_entry(self: DataNode) -> SchemaPattern:
        m = Member(self.iname(), self.content_type(), self.when)
        return m if self.mandatory else SchemaPattern.optional(m)

    def _tree_line_prefix(self: DataNode) -> str:
        return super()._tree_line_prefix() + (
            "ro" if self.content_type() == ContentType.nonconfig else "rw")


class TerminalNode(SchemaNode):
    """Abstract superclass for terminal nodes in the schema tree."""

    def __init__(self: TerminalNode):
        """Initialize the class instance."""
        super().__init__()
        self.type: DataType = None
        self._default: Optional[Value] = None

    def content_type(self: TerminalNode) -> ContentType:
        """Override superclass method."""
        if self._ctype:
            return self._ctype
        return (ContentType.config if self.parent.config else
                ContentType.nonconfig)

    def from_raw(self: TerminalNode, rval: RawScalar, jptr: JSONPointer = "") -> ScalarValue:
        """Override the superclass method."""
        res = self.type.from_raw(rval)
        if res is None:
            raise RawTypeError(jptr, self.type.yang_type() + " value")
        return res

    def from_xml(self: TerminalNode, rval: ET.Element, jptr: JSONPointer = "") -> Value:
        res = self.type.from_xml(rval)
        if res is None:
            raise RawTypeError(jptr, self.type.yang_type() + " value")
        return res

    def _node_digest(self: TerminalNode) -> Dict[str, Any]:
        res = super()._node_digest()
        res["type"] = self.type._type_digest(self.config)
        df = self.default
        if df is not None:
            res["default"] = self.type.to_raw(df)
        return res

<<<<<<< HEAD
    def _validate(self: TerminalNode, inst: "InstanceNode", scope: ValidationScope,
=======
    def _validate(self: TerminalNode, inst: InstanceNode, scope: ValidationScope,
>>>>>>> 9dad178d
                  ctype: ContentType) -> None:
        """Extend the superclass method."""
        if (scope.value & ValidationScope.syntax.value and
                inst.value not in self.type):
            raise YangTypeError(inst.json_pointer(expand_keys=True), self.type.error_tag,
                                self.type.error_message)
        if (isinstance(self.type, LinkType) and        # referential integrity
                scope.value & ValidationScope.semantics.value and
                self.type.require_instance):
            try:
                tgt = inst._deref()
            except YangsonException:
                tgt = []
            if not tgt:
                raise SemanticError(inst.json_pointer(expand_keys=True), "instance-required")
        super()._validate(inst, scope, ctype)

<<<<<<< HEAD
    def _default_value(self: TerminalNode, inst: "InstanceNode", ctype: ContentType,
                       lazy: bool) -> "InstanceNode":
=======
    def _default_value(self: TerminalNode, inst: InstanceNode, ctype: ContentType,
                       lazy: bool) -> InstanceNode:
>>>>>>> 9dad178d
        inst.value = self.default
        return inst

    def _post_process(self: TerminalNode) -> None:
        super()._post_process()
        self.type._post_process(self)

    def _is_identityref(self: TerminalNode) -> bool:
        return isinstance(self.type, IdentityrefType)

<<<<<<< HEAD
    def _default_nodes(self: TerminalNode, inst: "InstanceNode") -> List["InstanceNode"]:
=======
    def _default_nodes(self: TerminalNode, inst: InstanceNode) -> List[InstanceNode]:
>>>>>>> 9dad178d
        di = self._default_instance(inst, ContentType.all)
        return [] if di is None else [self]

    def _ascii_tree(self: TerminalNode, indent: str, no_types: bool, val_count: bool) -> str:
        return ""

    def _state_roots(self: TerminalNode) -> List[SchemaNode]:
        return [] if self.content_type() == ContentType.config else [self]


class ContainerNode(DataNode, InternalNode):
    """Container node."""

    def __init__(self: ContainerNode):
        """Initialize the class instance."""
        super().__init__()
        self.presence: bool = False

    @property
    def mandatory(self: ContainerNode) -> bool:
        """Is the receiver a mandatory node?"""
        return not self.presence and super().mandatory

    def _node_digest(self: ContainerNode) -> Dict[str, Any]:
        res = super()._node_digest()
        res["presence"] = self.presence
        return res

    def _add_mandatory_child(self: ContainerNode, node: SchemaNode):
        if not (self.presence or self.mandatory):
            self.parent._add_mandatory_child(self)
        super()._add_mandatory_child(node)

<<<<<<< HEAD
    def _default_instance(self: ContainerNode, pnode: "InstanceNode", ctype: ContentType,
                          lazy: bool = False) -> "InstanceNode":
=======
    def _default_instance(self: ContainerNode, pnode: InstanceNode, ctype: ContentType,
                          lazy: bool = False) -> InstanceNode:
>>>>>>> 9dad178d
        if self.presence:
            return pnode
        return super()._default_instance(pnode, ctype, lazy)

<<<<<<< HEAD
    def _default_value(self: ContainerNode, inst: "InstanceNode", ctype: ContentType,
                       lazy: bool) -> Optional["InstanceNode"]:
        inst.value = ObjectValue()
        return inst if lazy else self._add_defaults(inst, ctype)

    def _default_nodes(self: ContainerNode, inst: "InstanceNode") -> List["InstanceNode"]:
=======
    def _default_value(self: ContainerNode, inst: InstanceNode, ctype: ContentType,
                       lazy: bool) -> Optional[InstanceNode]:
        inst.value = ObjectValue()
        return inst if lazy else self._add_defaults(inst, ctype)

    def _default_nodes(self: ContainerNode, inst: InstanceNode) -> List[InstanceNode]:
>>>>>>> 9dad178d
        if self.presence:
            return []
        res = inst.put_member(self.iname(), ObjectValue())
        if self.when is None or self.when.evaluate(res):
            return [res]
        return []

    def _presence_stmt(self: ContainerNode, stmt: Statement, sctx: SchemaContext) -> None:
        self.presence = True

    def _tree_line(self: ContainerNode, no_type: bool = False) -> str:
        """Return the receiver's contribution to tree diagram."""
        return super()._tree_line() + ("!" if self.presence else "")


class SequenceNode(DataNode):
    """Abstract class for data nodes that represent a sequence."""

    def __init__(self: SequenceNode):
        """Initialize the class instance."""
        super().__init__()
        self.min_elements: int = 0
        self.max_elements: Optional[int] = None
        self.user_ordered: bool = False

    @property
    def mandatory(self: SequenceNode) -> bool:
        """Is the receiver a mandatory node?"""
        return self.min_elements > 0

<<<<<<< HEAD
    def _validate(self: SequenceNode, inst: "InstanceNode", scope: ValidationScope,
=======
    def _validate(self: SequenceNode, inst: InstanceNode, scope: ValidationScope,
>>>>>>> 9dad178d
                  ctype: ContentType) -> None:
        """Extend the superclass method."""
        if isinstance(inst, ArrayEntry):
            super()._validate(inst, scope, ctype)
        else:
            if scope.value & ValidationScope.semantics.value:
                self._check_list_props(inst)
                self._check_cardinality(inst)
            for e in inst:
                super()._validate(e, scope, ctype)

<<<<<<< HEAD
    def _check_cardinality(self: SequenceNode, inst: "InstanceNode") -> None:
=======
    def _check_cardinality(self: SequenceNode, inst: InstanceNode) -> None:
>>>>>>> 9dad178d
        if len(inst.value) < self.min_elements:
            raise SemanticError(inst.json_pointer(), "too-few-elements")
        if (self.max_elements is not None and
                len(inst.value) > self.max_elements):
            raise SemanticError(inst.json_pointer(), "too-many-elements")

    def _post_process(self: SequenceNode) -> None:
        super()._post_process()
        if self.min_elements > 0:
            self.parent._add_mandatory_child(self)

    def _min_elements_stmt(self: SequenceNode, stmt: Statement, sctx: SchemaContext) -> None:
        self.min_elements = int(stmt.argument)

    def _max_elements_stmt(self: SequenceNode, stmt: Statement, sctx: SchemaContext) -> None:
        arg = stmt.argument
        if arg == "unbounded":
            self.max_elements = None
        else:
            self.max_elements = int(arg)

    def _ordered_by_stmt(self: SequenceNode, stmt: Statement, sctx: SchemaContext) -> None:
        self.user_ordered = stmt.argument == "user"

    def _tree_line(self: SequenceNode, no_type: bool = False) -> str:
        """Extend the superclass method."""
        return super()._tree_line() + "*"

    def from_raw(self: SequenceNode, rval: RawList, jptr: JSONPointer = "") -> ArrayValue:
        """Override the superclass method."""
        if not isinstance(rval, list):
            raise RawTypeError(jptr, "array")
        res = ArrayValue()
        idx = 0
        for en in rval:
            if isinstance(self, ListNode):
                keys = [str(en.get(k[0], '<missing>')) for k in self.keys]
                element = "=" + ",".join(keys)
            else:
                element = "/" + str(idx)
            res.append(self.entry_from_raw(en, jptr + element))
            idx = idx + 1
        return res

    def from_xml(self: SequenceNode, rval: ET.Element, jptr: JSONPointer = "",
                 tagname: str = None, isroot: bool = False) -> ArrayValue:
        res = ArrayValue()
        idx = 0
        if isroot:
            return self._process_xmlarray_child(res, rval, None, jptr)
        else:
            for xmlchild in rval:
                if isinstance(self, ListNode):
                    keys = [str(xmlchild.findtext(k[0], default='<missing>')) for k in self.keys]
                    element = "=" + ",".join(keys)
                else:
                    element = "/" + str(idx)
                self._process_xmlarray_child(
                    res, xmlchild, tagname, jptr + element)
                idx = idx + 1
        return res

    def _process_xmlarray_child(
            self: SequenceNode, res: ArrayValue, xmlchild: ET.Element,
            tagname: str, jptr: JSONPointer):
        if xmlchild.tag[0] == '{':
            xmlns, name = xmlchild.tag[1:].split('}')
            module = self.schema_root().schema_data.modules_by_ns.get(xmlns)
            if not module:
                raise MissingModuleNamespace(xmlns)
            ns = module.yang_id[0]
            qn = ns + ':' + name
        else:
            name = qn = xmlchild.tag
            ns = self.ns
        if tagname is None or qn == tagname:
            child = self.entry_from_xml(xmlchild, jptr + "/" + str(len(res)))
            res.append(child)
        else:
            child = None
        return child

    def entry_from_raw(self: SequenceNode, rval: RawEntry,
                       jptr: JSONPointer = "") -> EntryValue:
        """Transform a raw (leaf-)list entry into the cooked form.

        Args:
            rval: raw entry (scalar or object)
            jptr: JSON pointer of the entry

        Raises:
            NonexistentSchemaNode: If a member inside `rval` is not defined
                in the schema.
            RawTypeError: If a scalar value inside `rval` is of incorrect type.
        """
        return super().from_raw(rval, jptr)

    def entry_from_xml(self: SequenceNode, rval: ET.Element, jptr: JSONPointer = "") -> EntryValue:
        """Transform a XML (leaf-)list entry into the cooked form.

        Args:
            rval: xml node
            jptr: JSON pointer of the entry

        Raises:
            NonexistentSchemaNode: If a member inside `rval` is not defined
                in the schema.
            RawTypeError: If a scalar value inside `rval` is of incorrect type.
        """
        return super().from_xml(rval, jptr)


class ListNode(SequenceNode, InternalNode):
    """List node."""

    def __init__(self: ListNode):
        """Initialize the class instance."""
        super().__init__()
        self.keys: List[QualName] = []
        self._key_members = []
        self.unique: List[List[LocationPath]] = []

    def _node_digest(self: ListNode) -> Dict[str, Any]:
        res = super()._node_digest()
        res["keys"] = self._key_members
        return res

<<<<<<< HEAD
    def _check_list_props(self: ListNode, inst: "InstanceNode") -> None:
=======
    def _check_list_props(self: ListNode, inst: InstanceNode) -> None:
>>>>>>> 9dad178d
        """Check uniqueness of keys and "unique" properties, if applicable."""
        if self.keys:
            self._check_keys(inst)
        for u in self.unique:
            self._check_unique(u, inst)

<<<<<<< HEAD
    def _check_keys(self: ListNode, inst: "InstanceNode") -> None:
=======
    def _check_keys(self: ListNode, inst: InstanceNode) -> None:
>>>>>>> 9dad178d
        ukeys = set()
        for i in range(len(inst.value)):
            en = inst.value[i]
            try:
                kval = tuple([en[k] for k in self._key_members])
            except KeyError as e:
                raise SchemaError(inst._entry(i).json_pointer(),
                                  "list-key-missing", e.args[0]) from None
            if kval in ukeys:
                raise SemanticError(
                    inst.json_pointer(), "non-unique-key",
                    repr(kval[0] if len(kval) < 2 else kval))
            ukeys.add(kval)

    def _check_unique(self: ListNode, unique: List[LocationPath],
<<<<<<< HEAD
                      inst: "InstanceNode") -> None:
=======
                      inst: InstanceNode) -> None:
>>>>>>> 9dad178d
        allvals = set()
        for en in inst:
            den = en.add_defaults()
            uvals = []
            for uex in unique:
                uval = [n.value for n in uex.evaluate(den)]
                uvals.append(uval)
            tups = set(product(*uvals))
            if tups & allvals:
                raise SemanticError(inst.json_pointer(), "data-not-unique")
            else:
                allvals |= tups

<<<<<<< HEAD
    def _default_instance(self: ListNode, pnode: "InstanceNode", ctype: ContentType,
                          lazy: bool = False) -> "InstanceNode":
=======
    def _default_instance(self: ListNode, pnode: InstanceNode, ctype: ContentType,
                          lazy: bool = False) -> InstanceNode:
>>>>>>> 9dad178d
        return pnode

    def _post_process(self: ListNode) -> None:
        super()._post_process()
        for k in self.keys:
            kn = self.get_data_child(*k)
            self._key_members.append(kn.iname())
            if not kn._mandatory:
                kn._mandatory = True
                self._mandatory_children.add(kn)

    def _key_stmt(self: ListNode, stmt: Statement, sctx: SchemaContext) -> None:
        self.keys = []
        for k in stmt.argument.split():
            self.keys.append(sctx.schema_data.translate_node_id(k, sctx))

    def _unique_stmt(self: ListNode, stmt: Statement, sctx: SchemaContext) -> None:
        uspec = []
        for sid in stmt.argument.split():
            xpp = XPathParser(sid, sctx)
            uex = xpp.parse()
            if not xpp.at_end():
                raise InvalidArgument(stmt.argument)
            uspec.append(uex)
        self.unique.append(uspec)

    def _tree_line(self: ListNode, no_type: bool = False) -> str:
        """Return the receiver's contribution to tree diagram."""
        keys = (" [" + " ".join([k[0] for k in self.keys]) + "]"
                if self.keys else "")
        return super()._tree_line() + keys

    def orphan_entry(self: ListNode, rval: RawObject) -> "ArrayEntry":
        """Return an isolated entry of the receiver.

        Args:
            rval: Raw object to be used for the returned entry.
        """
        val = self.entry_from_raw(rval)
        return ArrayEntry(0, EmptyList(), EmptyList(), val, None, self,
                          val.timestamp)


class ChoiceNode(InternalNode):
    """Choice node."""

    def __init__(self: ChoiceNode):
        """Initialize the class instance."""
        super().__init__()
        self.default_case: QualName = None
        self._mandatory: bool = False

    @property
    def mandatory(self: ChoiceNode) -> bool:
        """Is the receiver a mandatory node?"""
        return self._mandatory

<<<<<<< HEAD
    def _add_defaults(self: ChoiceNode, inst: "InstanceNode",
                      ctype: ContentType) -> "InstanceNode":
=======
    def _add_defaults(self: ChoiceNode, inst: InstanceNode,
                      ctype: ContentType) -> InstanceNode:
>>>>>>> 9dad178d
        if self.when and not self.when.evaluate(inst):
            return inst
        ac = self._active_case(inst.value)
        if ac:
            return ac._add_defaults(inst, ctype)
        elif self.default_case:
            n = dc = self.get_child(*self.default_case)
            while n is not self:
                if n.when and not n.when.evaluate(inst):
                    return inst
                n = n.parent
            return dc._add_defaults(inst, ctype)
        else:
            return inst

    def _active_case(self: ChoiceNode, value: ObjectValue) -> Optional["CaseNode"]:
        """Return receiver's case that's active in an instance node value."""
        for c in self.children:
            for cc in c.data_children():
                if cc.iname() in value:
                    return c

    def _pattern_entry(self: ChoiceNode) -> SchemaPattern:
        if not self.children:
            return Empty()
        prev = self.children[0]._schema_pattern()
        for c in self.children[1:]:
            prev = ChoicePattern(c._schema_pattern(), prev, self.name)
        prev.ctype = self.content_type()
        if not self.mandatory:
            prev = SchemaPattern.optional(prev)
        return ConditionalPattern(prev, self.when) if self.when else prev

    def _post_process(self: ChoiceNode) -> None:
        super()._post_process()
        if self._mandatory:
            self.parent._add_mandatory_child(self)

<<<<<<< HEAD
    def _default_nodes(self: ChoiceNode, inst: "InstanceNode") -> List["InstanceNode"]:
=======
    def _default_nodes(self: ChoiceNode, inst: InstanceNode) -> List[InstanceNode]:
>>>>>>> 9dad178d
        res = []
        if self.default_case is None:
            return res
        for cn in self.get_child(*self.default_case).children:
            res.extend(cn._default_nodes(inst))
        return res

    def _tree_line_prefix(self: ChoiceNode) -> str:
        return super()._tree_line_prefix() + (
            "ro" if self.content_type() == ContentType.nonconfig else "rw")

    def _handle_child(self: ChoiceNode, node: SchemaNode, stmt: Statement,
                      sctx: SchemaContext) -> None:
        if isinstance(node, CaseNode):
            super()._handle_child(node, stmt, sctx)
        else:
            cn = CaseNode()
            cn.name = stmt.argument
            cn.ns = sctx.default_ns
            self._add_child(cn)
            cn._handle_child(node, stmt, sctx)

    def _default_stmt(self: ChoiceNode, stmt: Statement, sctx: SchemaContext) -> None:
        self.default_case = sctx.schema_data.translate_node_id(
            stmt.argument, sctx)

    def _tree_line(self: ChoiceNode, no_type: bool = False) -> str:
        """Return the receiver's contribution to tree diagram."""
        return f"{self._tree_line_prefix()} ({self._tree_name()})" \
            f"{'' if self._mandatory else '?'}"


class CaseNode(InternalNode):
    """Case node."""

    def _pattern_entry(self: CaseNode) -> SchemaPattern:
        return super()._schema_pattern()

    def _tree_line(self: CaseNode, no_type: bool = False) -> str:
        """Return the receiver's contribution to tree diagram."""
        return f"{self._tree_line_prefix()}:({self._tree_name()})"


class LeafNode(DataNode, TerminalNode):
    """Leaf node."""

    def __init__(self: LeafNode):
        """Initialize the class instance."""
        super().__init__()
        self._mandatory: bool = False

    @property
    def mandatory(self: LeafNode) -> bool:
        """Is the receiver a mandatory node?"""
        return self._mandatory

    @property
    def default(self: LeafNode) -> Optional[ScalarValue]:
        """Default value of the receiver, if any."""
        if self.mandatory:
            return None
        if self._default is not None:
            return self._default
        return self.type.default

    def _post_process(self: LeafNode) -> None:
        super()._post_process()
        if self._mandatory:
            self.parent._add_mandatory_child(self)
        elif self._default is not None:
            self._default = self.type.from_yang(self._default)

    def _tree_line(self: LeafNode, no_type: bool = False) -> str:
        res = super()._tree_line() + ("" if self._mandatory else "?")
        return res if no_type else f"{res} <{self.type}>"

    def _default_stmt(self: LeafNode, stmt: Statement, sctx: SchemaContext) -> None:
        self._default = stmt.argument


class LeafListNode(SequenceNode, TerminalNode):
    """Leaf-list node."""

    @property
    def default(self: LeafListNode) -> Optional[ScalarValue]:
        """Default value of the receiver, if any."""
        if self.mandatory:
            return None
        if self._default is not None:
            return self._default
        return (None if self.type.default is None
                else ArrayValue([self.type.default]))

    def _yang_class(self: LeafListNode) -> str:
        return "leaf-list"

<<<<<<< HEAD
    def _check_list_props(self: LeafListNode, inst: "InstanceNode") -> None:
=======
    def _check_list_props(self: LeafListNode, inst: InstanceNode) -> None:
>>>>>>> 9dad178d
        if (self.content_type() == ContentType.config and
                len(set(inst.value)) < len(inst.value)):
            raise SemanticError(
                inst.json_pointer(), "repeated-leaf-list-value")

    def _default_stmt(self: LeafListNode, stmt: Statement, sctx: SchemaContext) -> None:
        if self._default is None:
            self._default = [stmt.argument]
        else:
            self._default.append(stmt.argument)

    def _post_process(self: LeafListNode) -> None:
        super()._post_process()
        if self._default is not None:
            self._default = ArrayValue(
                [self.type.from_yang(v) for v in self._default])

    def _tree_line(self: LeafListNode, no_type: bool = False) -> str:
        res = super()._tree_line()
        return res if no_type else f"{res} <{self.type}>"


class AnyContentNode(DataNode):
    """Abstract class for anydata or anyxml nodes."""

    def __init__(self: AnyContentNode):
        """Initialize the class instance."""
        super().__init__()
        self._mandatory: bool = False

    def content_type(self: AnyContentNode) -> ContentType:
        """Override superclass method."""
        return TerminalNode.content_type(self)

    @property
    def mandatory(self: AnyContentNode) -> bool:
        """Is the receiver a mandatory node?"""
        return self._mandatory

    def from_raw(self: AnyContentNode, rval: RawValue, jptr: JSONPointer = "") -> Value:
        """Override the superclass method."""
        def convert(val):
            if isinstance(val, list):
                res = ArrayValue([convert(x) for x in val])
            elif isinstance(val, dict):
                res = ObjectValue({x: convert(val[x]) for x in val})
            else:
                res = val
            return res
        return convert(rval)

    def to_raw(self: AnyContentNode, value: Value) -> RawValue:
        """Convert the value again to plain Python stuff."""
        def convert(val):
            if isinstance(val, ArrayValue):
                res = [convert(x) for x in val]
            elif isinstance(val, ObjectValue):
                res = {x: convert(val[x]) for x in val}
            else:
                res = val
            return res
        return convert(value)

    def from_xml(self: AnyContentNode, rval: ET.Element, jptr: JSONPointer = "") -> Value:
        super().from_xml(rval, jptr)

<<<<<<< HEAD
    def _default_instance(self: AnyContentNode, pnode: "InstanceNode", ctype: ContentType,
                          lazy: bool = False) -> "InstanceNode":
=======
    def _default_instance(self: AnyContentNode, pnode: InstanceNode, ctype: ContentType,
                          lazy: bool = False) -> InstanceNode:
>>>>>>> 9dad178d
        return pnode

    def _tree_line(self: AnyContentNode, no_type: bool = False) -> str:
        return super()._tree_line() + ("" if self._mandatory else "?")

    def _ascii_tree(self: AnyContentNode, indent: str, no_types: bool, val_count: bool) -> str:
        return ""

    def _post_process(self: AnyContentNode) -> None:
        if self._mandatory:
            self.parent._add_mandatory_child(self)


class AnydataNode(AnyContentNode):
    """Anydata node."""
    pass


class AnyxmlNode(AnyContentNode):
    """Anyxml node."""
    pass


class RpcActionNode(SchemaTreeNode):
    """RPC or action node."""

    def __init__(self: RpcActionNode):
        """Initialize the class instance."""
        super().__init__()
        self.default_deny: DefaultDeny = DefaultDeny.none
        self._ctype = ContentType.nonconfig

    def _handle_substatements(self: RpcActionNode, stmt: Statement,
                              sctx: SchemaContext) -> None:
        self._add_child(InputNode(sctx.default_ns))
        self._add_child(OutputNode(sctx.default_ns))
        super()._handle_substatements(stmt, sctx)

    def _flatten(self: RpcActionNode) -> List[SchemaNode]:
        return [self]

    def _tree_line_prefix(self: RpcActionNode) -> str:
        return super()._tree_line_prefix() + "-x"

    def _input_stmt(self: RpcActionNode, stmt: Statement, sctx: SchemaContext) -> None:
        """Handle RPC or action input statement."""
        self.get_child("input")._handle_substatements(stmt, sctx)

    def _output_stmt(self: RpcActionNode, stmt: Statement, sctx: SchemaContext) -> None:
        """Handle RPC or action output statement."""
        self.get_child("output")._handle_substatements(stmt, sctx)


class InputNode(InternalNode, DataNode):
    """RPC or action input node."""

    def __init__(self: InputNode, ns):
        """Initialize the class instance."""
        super().__init__()
        self._config = False
        self.name = "input"
        self.ns = ns

    def _flatten(self: InputNode) -> List[SchemaNode]:
        return [self]


class OutputNode(InternalNode, DataNode):
    """RPC or action output node."""

    def __init__(self: OutputNode, ns):
        """Initialize the class instance."""
        super().__init__()
        self._config = False
        self.name = "output"
        self.ns = ns

    def _flatten(self: OutputNode) -> List[SchemaNode]:
        return [self]


class NotificationNode(SchemaTreeNode):
    """Notification node."""

    def __init__(self: NotificationNode):
        """Initialize the class instance."""
        super().__init__()
        self.default_deny: DefaultDeny = DefaultDeny.none
        self._ctype = ContentType.nonconfig

    def _flatten(self: NotificationNode) -> List[SchemaNode]:
        return [self]

    def _tree_line_prefix(self: NotificationNode) -> str:
<<<<<<< HEAD
        return super()._tree_line_prefix() + "-n"


from .xpathast import Expr, LocationPath, Step, Root        # NOQA
from .instance import (ArrayEntry, EmptyList, InstanceNode,  # NOQA
                       InstanceRoute, MemberName, ObjectMember)
=======
        return super()._tree_line_prefix() + "-n"
>>>>>>> 9dad178d
<|MERGE_RESOLUTION|>--- conflicted
+++ resolved
@@ -76,11 +76,7 @@
 class Annotation:
     """Class for metadata annotations [RFC 7952]."""
 
-<<<<<<< HEAD
-    def __init__(self: Annotation, type: "DataType", description: str = None):
-=======
     def __init__(self: Annotation, type: DataType, description: str = None):
->>>>>>> 9dad178d
         """Initialize the class instance."""
         self.type = type
         self.description = description
@@ -210,11 +206,7 @@
         return (self.name if self.parent and self.ns == self.parent.ns
                  else f"{self.ns}:{self.name}")
 
-<<<<<<< HEAD
-    def _validate(self: SchemaNode, inst: "InstanceNode", scope: ValidationScope,
-=======
     def _validate(self: SchemaNode, inst: InstanceNode, scope: ValidationScope,
->>>>>>> 9dad178d
                   ctype: ContentType) -> None:
         """Validate instance against the receiver.
 
@@ -257,11 +249,7 @@
             method(s, sctx)
 
     def _follow_leafref(
-<<<<<<< HEAD
-            self: SchemaNode, xpath: "Expr", init: "TerminalNode") -> Optional["DataNode"]:
-=======
             self: SchemaNode, xpath: Expr, init: TerminalNode) -> Optional[DataNode]:
->>>>>>> 9dad178d
         """Return the data node referred to by a leafref path.
 
         Args:
@@ -323,11 +311,7 @@
     def _is_identityref(self: SchemaNode) -> bool:
         return False
 
-<<<<<<< HEAD
-    def _default_nodes(self: SchemaNode, inst: "InstanceNode") -> List["InstanceNode"]:
-=======
     def _default_nodes(self: SchemaNode, inst: InstanceNode) -> List[InstanceNode]:
->>>>>>> 9dad178d
         return []
 
     def _tree_line(self: SchemaNode, no_type: bool = False) -> str:
@@ -571,11 +555,7 @@
             rc[c.iname()] = c._node_digest()
         return res
 
-<<<<<<< HEAD
-    def _validate(self: InternalNode, inst: "InstanceNode", scope: ValidationScope,
-=======
     def _validate(self: InternalNode, inst: InstanceNode, scope: ValidationScope,
->>>>>>> 9dad178d
                   ctype: ContentType) -> None:
         """Extend the superclass method."""
         if scope.value & ValidationScope.syntax.value:   # schema
@@ -592,11 +572,7 @@
         """Return the set of instance names under the receiver."""
         return frozenset([c.iname() for c in self.data_children()])
 
-<<<<<<< HEAD
-    def _check_schema_pattern(self: InternalNode, inst: "InstanceNode",
-=======
     def _check_schema_pattern(self: InternalNode, inst: InstanceNode,
->>>>>>> 9dad178d
                               ctype: ContentType) -> None:
         p = self.schema_pattern
         p._eval_when(inst)
@@ -641,13 +617,8 @@
         """Add `node` to the set of mandatory children."""
         self._mandatory_children.add(node)
 
-<<<<<<< HEAD
-    def _add_defaults(self: InternalNode, inst: "InstanceNode", ctype: ContentType,
-                      lazy: bool = False) -> "InstanceNode":
-=======
     def _add_defaults(self: InternalNode, inst: InstanceNode, ctype: ContentType,
                       lazy: bool = False) -> InstanceNode:
->>>>>>> 9dad178d
         for c in self.filter_children(ctype):
             if isinstance(c, DataNode):
                 inst = c._default_instance(inst, ctype, lazy)
@@ -829,25 +800,17 @@
 class SchemaTreeNode(GroupNode):
     """Root node of a schema tree."""
 
-<<<<<<< HEAD
-    def __init__(self: SchemaTreeNode, schemadata: "SchemaData" = None):
-=======
     def __init__(self: SchemaTreeNode, schemadata: SchemaData = None):
->>>>>>> 9dad178d
         """Initialize the class instance."""
         super().__init__()
         self.annotations: Dict[QualName, Annotation] = {}
         self.schema_data = schemadata
 
-<<<<<<< HEAD
-    def data_parent(self: SchemaTreeNode) -> InternalNode:
-=======
     def iname(self: SchemaTreeNode) -> InstanceName:
         """Override the superclass method."""
         return ""
 
     def data_parent(self: SchemaTreeNode) -> None:
->>>>>>> 9dad178d
         """Override the superclass method."""
         return None
 
@@ -878,13 +841,8 @@
         val = self.from_raw(rval)
         return ObjectMember(self.iname(), {}, val, None, self, datetime.now())
 
-<<<<<<< HEAD
-    def split_instance_route(self: DataNode, route: "InstanceRoute") -> Optional[Tuple[
-            "InstanceRoute", "InstanceRoute"]]:
-=======
     def split_instance_route(self: DataNode, route: InstanceRoute) -> Optional[Tuple[
             InstanceRoute, InstanceRoute]]:
->>>>>>> 9dad178d
         """Split `route` into the part up to receiver and the rest.
 
         Args:
@@ -919,24 +877,15 @@
             if i >= len(route):
                 return None
 
-<<<<<<< HEAD
-    def _validate(self: DataNode, inst: "InstanceNode", scope: ValidationScope,
-=======
     def _validate(self: DataNode, inst: InstanceNode, scope: ValidationScope,
->>>>>>> 9dad178d
                   ctype: ContentType) -> None:
         """Extend the superclass method."""
         if scope.value & ValidationScope.semantics.value:
             self._check_must(inst)        # must expressions
         super()._validate(inst, scope, ctype)
 
-<<<<<<< HEAD
-    def _default_instance(self: DataNode, pnode: "InstanceNode", ctype: ContentType,
-                          lazy: bool = False) -> "InstanceNode":
-=======
     def _default_instance(self: DataNode, pnode: InstanceNode, ctype: ContentType,
                           lazy: bool = False) -> InstanceNode:
->>>>>>> 9dad178d
         iname = self.iname()
         if iname in pnode.value:
             return pnode
@@ -947,11 +896,7 @@
                 return wd.up()
         return pnode
 
-<<<<<<< HEAD
-    def _check_must(self: DataNode, inst: "InstanceNode") -> None:
-=======
     def _check_must(self: DataNode, inst: InstanceNode) -> None:
->>>>>>> 9dad178d
         for m in self.must:
             if not m.expression.evaluate(inst):
                 raise SemanticError(inst.json_pointer(), m.error_tag,
@@ -1003,11 +948,7 @@
             res["default"] = self.type.to_raw(df)
         return res
 
-<<<<<<< HEAD
-    def _validate(self: TerminalNode, inst: "InstanceNode", scope: ValidationScope,
-=======
     def _validate(self: TerminalNode, inst: InstanceNode, scope: ValidationScope,
->>>>>>> 9dad178d
                   ctype: ContentType) -> None:
         """Extend the superclass method."""
         if (scope.value & ValidationScope.syntax.value and
@@ -1025,13 +966,8 @@
                 raise SemanticError(inst.json_pointer(expand_keys=True), "instance-required")
         super()._validate(inst, scope, ctype)
 
-<<<<<<< HEAD
-    def _default_value(self: TerminalNode, inst: "InstanceNode", ctype: ContentType,
-                       lazy: bool) -> "InstanceNode":
-=======
     def _default_value(self: TerminalNode, inst: InstanceNode, ctype: ContentType,
                        lazy: bool) -> InstanceNode:
->>>>>>> 9dad178d
         inst.value = self.default
         return inst
 
@@ -1042,11 +978,7 @@
     def _is_identityref(self: TerminalNode) -> bool:
         return isinstance(self.type, IdentityrefType)
 
-<<<<<<< HEAD
-    def _default_nodes(self: TerminalNode, inst: "InstanceNode") -> List["InstanceNode"]:
-=======
     def _default_nodes(self: TerminalNode, inst: InstanceNode) -> List[InstanceNode]:
->>>>>>> 9dad178d
         di = self._default_instance(inst, ContentType.all)
         return [] if di is None else [self]
 
@@ -1080,32 +1012,18 @@
             self.parent._add_mandatory_child(self)
         super()._add_mandatory_child(node)
 
-<<<<<<< HEAD
-    def _default_instance(self: ContainerNode, pnode: "InstanceNode", ctype: ContentType,
-                          lazy: bool = False) -> "InstanceNode":
-=======
     def _default_instance(self: ContainerNode, pnode: InstanceNode, ctype: ContentType,
                           lazy: bool = False) -> InstanceNode:
->>>>>>> 9dad178d
         if self.presence:
             return pnode
         return super()._default_instance(pnode, ctype, lazy)
 
-<<<<<<< HEAD
-    def _default_value(self: ContainerNode, inst: "InstanceNode", ctype: ContentType,
-                       lazy: bool) -> Optional["InstanceNode"]:
-        inst.value = ObjectValue()
-        return inst if lazy else self._add_defaults(inst, ctype)
-
-    def _default_nodes(self: ContainerNode, inst: "InstanceNode") -> List["InstanceNode"]:
-=======
     def _default_value(self: ContainerNode, inst: InstanceNode, ctype: ContentType,
                        lazy: bool) -> Optional[InstanceNode]:
         inst.value = ObjectValue()
         return inst if lazy else self._add_defaults(inst, ctype)
 
     def _default_nodes(self: ContainerNode, inst: InstanceNode) -> List[InstanceNode]:
->>>>>>> 9dad178d
         if self.presence:
             return []
         res = inst.put_member(self.iname(), ObjectValue())
@@ -1136,11 +1054,7 @@
         """Is the receiver a mandatory node?"""
         return self.min_elements > 0
 
-<<<<<<< HEAD
-    def _validate(self: SequenceNode, inst: "InstanceNode", scope: ValidationScope,
-=======
     def _validate(self: SequenceNode, inst: InstanceNode, scope: ValidationScope,
->>>>>>> 9dad178d
                   ctype: ContentType) -> None:
         """Extend the superclass method."""
         if isinstance(inst, ArrayEntry):
@@ -1152,11 +1066,7 @@
             for e in inst:
                 super()._validate(e, scope, ctype)
 
-<<<<<<< HEAD
-    def _check_cardinality(self: SequenceNode, inst: "InstanceNode") -> None:
-=======
     def _check_cardinality(self: SequenceNode, inst: InstanceNode) -> None:
->>>>>>> 9dad178d
         if len(inst.value) < self.min_elements:
             raise SemanticError(inst.json_pointer(), "too-few-elements")
         if (self.max_elements is not None and
@@ -1284,22 +1194,14 @@
         res["keys"] = self._key_members
         return res
 
-<<<<<<< HEAD
-    def _check_list_props(self: ListNode, inst: "InstanceNode") -> None:
-=======
     def _check_list_props(self: ListNode, inst: InstanceNode) -> None:
->>>>>>> 9dad178d
         """Check uniqueness of keys and "unique" properties, if applicable."""
         if self.keys:
             self._check_keys(inst)
         for u in self.unique:
             self._check_unique(u, inst)
 
-<<<<<<< HEAD
-    def _check_keys(self: ListNode, inst: "InstanceNode") -> None:
-=======
     def _check_keys(self: ListNode, inst: InstanceNode) -> None:
->>>>>>> 9dad178d
         ukeys = set()
         for i in range(len(inst.value)):
             en = inst.value[i]
@@ -1315,11 +1217,7 @@
             ukeys.add(kval)
 
     def _check_unique(self: ListNode, unique: List[LocationPath],
-<<<<<<< HEAD
-                      inst: "InstanceNode") -> None:
-=======
                       inst: InstanceNode) -> None:
->>>>>>> 9dad178d
         allvals = set()
         for en in inst:
             den = en.add_defaults()
@@ -1333,13 +1231,8 @@
             else:
                 allvals |= tups
 
-<<<<<<< HEAD
-    def _default_instance(self: ListNode, pnode: "InstanceNode", ctype: ContentType,
-                          lazy: bool = False) -> "InstanceNode":
-=======
     def _default_instance(self: ListNode, pnode: InstanceNode, ctype: ContentType,
                           lazy: bool = False) -> InstanceNode:
->>>>>>> 9dad178d
         return pnode
 
     def _post_process(self: ListNode) -> None:
@@ -1397,13 +1290,8 @@
         """Is the receiver a mandatory node?"""
         return self._mandatory
 
-<<<<<<< HEAD
-    def _add_defaults(self: ChoiceNode, inst: "InstanceNode",
-                      ctype: ContentType) -> "InstanceNode":
-=======
     def _add_defaults(self: ChoiceNode, inst: InstanceNode,
                       ctype: ContentType) -> InstanceNode:
->>>>>>> 9dad178d
         if self.when and not self.when.evaluate(inst):
             return inst
         ac = self._active_case(inst.value)
@@ -1442,11 +1330,7 @@
         if self._mandatory:
             self.parent._add_mandatory_child(self)
 
-<<<<<<< HEAD
-    def _default_nodes(self: ChoiceNode, inst: "InstanceNode") -> List["InstanceNode"]:
-=======
     def _default_nodes(self: ChoiceNode, inst: InstanceNode) -> List[InstanceNode]:
->>>>>>> 9dad178d
         res = []
         if self.default_case is None:
             return res
@@ -1543,11 +1427,7 @@
     def _yang_class(self: LeafListNode) -> str:
         return "leaf-list"
 
-<<<<<<< HEAD
-    def _check_list_props(self: LeafListNode, inst: "InstanceNode") -> None:
-=======
     def _check_list_props(self: LeafListNode, inst: InstanceNode) -> None:
->>>>>>> 9dad178d
         if (self.content_type() == ContentType.config and
                 len(set(inst.value)) < len(inst.value)):
             raise SemanticError(
@@ -1614,13 +1494,8 @@
     def from_xml(self: AnyContentNode, rval: ET.Element, jptr: JSONPointer = "") -> Value:
         super().from_xml(rval, jptr)
 
-<<<<<<< HEAD
-    def _default_instance(self: AnyContentNode, pnode: "InstanceNode", ctype: ContentType,
-                          lazy: bool = False) -> "InstanceNode":
-=======
     def _default_instance(self: AnyContentNode, pnode: InstanceNode, ctype: ContentType,
                           lazy: bool = False) -> InstanceNode:
->>>>>>> 9dad178d
         return pnode
 
     def _tree_line(self: AnyContentNode, no_type: bool = False) -> str:
@@ -1715,13 +1590,4 @@
         return [self]
 
     def _tree_line_prefix(self: NotificationNode) -> str:
-<<<<<<< HEAD
-        return super()._tree_line_prefix() + "-n"
-
-
-from .xpathast import Expr, LocationPath, Step, Root        # NOQA
-from .instance import (ArrayEntry, EmptyList, InstanceNode,  # NOQA
-                       InstanceRoute, MemberName, ObjectMember)
-=======
-        return super()._tree_line_prefix() + "-n"
->>>>>>> 9dad178d
+        return super()._tree_line_prefix() + "-n"