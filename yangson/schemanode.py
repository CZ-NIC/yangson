# Copyright © 2016-2019 CZ.NIC, z. s. p. o.
#
# This file is part of Yangson.
#
# Yangson is free software: you can redistribute it and/or modify it under the
# terms of the GNU Lesser General Public License as published by the Free
# Software Foundation, either version 3 of the License, or (at your option) any
# later version.
#
# Yangson is distributed in the hope that it will be useful, but WITHOUT ANY
# WARRANTY; without even the implied warranty of MERCHANTABILITY or FITNESS FOR
# A PARTICULAR PURPOSE.  See the GNU Lesser General Public License for more
# details.
#
# You should have received a copy of the GNU Lesser General Public License
# along with Yangson.  If not, see <http://www.gnu.org/licenses/>.

"""YANG schema nodes.

This module implements the following classes:

* SchemaNode: Abstract class for schema nodes.
* InternalNode: Abstract class for schema nodes that have children.
* GroupNode: Anonymous group of schema nodes.
* SchemaTreeNode: Root node of a schema tree.
* DataNode: Abstract class for data nodes.
* TerminalNode: Abstract class for schema nodes that have no children.
* ContainerNode: YANG container node.
* SequenceNode: Abstract class for schema nodes that represent a sequence.
* ListNode: YANG list node.
* ChoiceNode: YANG choice node.
* CaseNode: YANG case node.
* RpcActionNode: YANG rpc or action node.
* InputNode: YANG input node.
* OutputNode: YANG output node.
* NotificationNode: YANG notification node.
* LeafNode: YANG leaf node.
* LeafListNode: YANG leaf-list node.
* AnyContentNode: Abstract superclass for anydata and anyxml nodes..
* AnydataNode: YANG anydata node.
* AnyxmlNode: YANG anyxml node.
"""

from datetime import datetime
from typing import Any, Dict, List, MutableSet, Optional, Set, Tuple
import xml.etree.ElementTree as ET
from .constraint import Must
from .datatype import (DataType, LinkType,
                       RawScalar, IdentityrefType)
from .enumerations import Axis, ContentType, DefaultDeny, ValidationScope
from .exceptions import (
    AnnotationTypeError, InvalidArgument,
    MissingAnnotationTarget, MissingAugmentTarget, MissingModuleNamespace,
    RawMemberError,
    RawTypeError, SchemaError, SemanticError, UndefinedAnnotation,
    YangsonException, YangTypeError)
from .instvalue import (
    ArrayValue, EntryValue, MetadataObject, ObjectValue, Value)
from .schemadata import IdentityAdjacency, SchemaContext
from .schpattern import (ChoicePattern, ConditionalPattern, Empty, Member,
                         NotAllowed, Pair, SchemaPattern)
from .statement import Statement
from .typealiases import (DataPath, InstanceName, JSONPointer, QualName,
                          RawEntry, RawList, RawObject, RawValue,
                          RawMetadataObject, ScalarValue, SchemaRoute,
                          YangIdentifier)
from .xpathparser import XPathParser


class Annotation:
    """Class for metadata annotations [RFC 7952]."""

    def __init__(self, type: "DataType", description: str = None):
        """Initialize the class instance."""
        self.type = type
        self.description = description


class SchemaNode:
    """Abstract class for all schema nodes."""

    def __init__(self):
        """Initialize the class instance."""
        self.name: Optional[YangIdentifier] = None
        """Name of the receiver."""
        self.ns: Optional[YangIdentifier] = None
        """Namespace of the receiver."""
        self.parent: Optional["InternalNode"] = None
        """Parent schema node."""
        self.description: Optional[str] = None
        """Description of the receiver."""
        self.must: List[Must] = []
        """List of "must" expressions attached to the receiver."""
        self.when: Optional["Expr"] = None
        """Optional "when" expression that makes the receiver conditional."""
        self.val_count = 0
        self._ctype = None
        """Content type of the receiver."""

    @property
    def qual_name(self) -> QualName:
        """Qualified name of the receiver."""
        return (self.name, self.ns)

    @property
    def config(self) -> bool:
        """Does the receiver (also) represent configuration?"""
        return self.content_type().value & ContentType.config.value != 0

    @property
    def mandatory(self) -> bool:
        """Is the receiver a mandatory node?"""
        return False

    def schema_root(self) -> "SchemaTreeNode":
        """Return the root node of the receiver's schema."""
        sn = self
        while sn.parent:
            sn = sn.parent
        return sn

    def content_type(self) -> ContentType:
        """Return receiver's content type."""
        return self._ctype if self._ctype else self.parent.content_type()

    def data_parent(self) -> Optional["InternalNode"]:
        """Return the closest ancestor data node."""
        parent = self.parent
        while parent:
            if isinstance(parent, DataNode):
                return parent
            parent = parent.parent

    def iname(self) -> InstanceName:
        """Return the instance name corresponding to the receiver."""
        dp = self.data_parent()
        return (self.name if dp and self.ns == dp.ns
                else self.ns + ":" + self.name)

    def data_path(self) -> DataPath:
        """Return the receiver's data path."""
        dp = self.data_parent()
        return (dp.data_path() if dp else "") + "/" + self.iname()

    def state_roots(self) -> List[DataPath]:
        """Return a list of data paths to descendant state data roots."""
        return [r.data_path() for r in self._state_roots()]

    def from_raw(self, rval: RawValue, jptr: JSONPointer = "") -> Value:
        """Return instance value transformed from a raw value using receiver.

        Args:
            rval: Raw value.
            jptr: JSON pointer of the current instance node.

        Raises:
            RawMemberError: If a member inside `rval` is not defined in the
                schema.
            RawTypeError: If a scalar value inside `rval` is of incorrect type.
        """
        raise NotImplementedError

    def from_xml(self, rval: ET.Element, jptr: JSONPointer = "", isroot: bool = False) -> Value:
        """Return instance value transformed from a raw value using receiver.

        Args:
            rval: XML node.
            jptr: JSON pointer of the current instance node.

        Raises:
            RawMemberError: If a member inside `rval` is not defined in the
                schema.
            RawTypeError: If a scalar value inside `rval` is of incorrect type.
        """
        raise NotImplementedError

    def clear_val_counters(self) -> None:
        """Clear receiver's validation counter."""
        self.val_count = 0

    def _get_description(self, stmt: Statement):
        dst = stmt.find1("description")
        if dst is not None:
            self.description = dst.argument

    def _yang_class(self) -> str:
        return self.__class__.__name__[:-4].lower()

    def _node_digest(self) -> Dict[str, Any]:
        """Return dictionary of receiver's properties suitable for clients."""
        res = {"kind": self._yang_class()}
        if self.mandatory:
            res["mandatory"] = True
        if self.description:
            res["description"] = self.description
        return res

    def _validate(self, inst: "InstanceNode", scope: ValidationScope,
                  ctype: ContentType) -> None:
        """Validate instance against the receiver.

        Args:
            inst: Instance node to be validated.
            scope: Scope of the validation (syntax, semantics or all)
            ctype: Content type of the instance.

        Returns:
            ``None`` if validation succeeds.

        Raises:
            SchemaError: if `inst` doesn't conform to the schema.
            SemanticError: If `inst` violates a semantic rule.
            YangTypeError: If `inst` is a scalar of incorrect type.
        """
        self.val_count += 1

    def _iname2qname(self, iname: InstanceName) -> QualName:
        """Translate instance name to qualified name in the receiver's context.
        """
        p, s, loc = iname.partition(":")
        return (loc, p) if s else (p, self.ns)

    def _flatten(self) -> List["SchemaNode"]:
        return [self]

    def _handle_substatements(self, stmt: Statement,
                              sctx: SchemaContext) -> None:
        """Dispatch actions for substatements of `stmt`."""
        for s in stmt.substatements:
            if s.prefix:
                key = (
                    sctx.schema_data.modules[sctx.text_mid].prefix_map[s.prefix][0]
                    + ":" + s.keyword)
            else:
                key = s.keyword
            mname = SchemaNode._stmt_callback.get(key, "_noop")
            method = getattr(self, mname)
            method(s, sctx)

    def _follow_leafref(
            self, xpath: "Expr", init: "TerminalNode") -> Optional["DataNode"]:
        """Return the data node referred to by a leafref path.

        Args:
            xpath: XPath expression compiled from a leafref path.
            init: initial context node
        """
        if isinstance(xpath, LocationPath):
            lft = self._follow_leafref(xpath.left, init)
            if lft is None:
                return None
            return lft._follow_leafref(xpath.right, init)
        elif isinstance(xpath, Step):
            if xpath.axis == Axis.parent:
                if isinstance(self, SchemaTreeNode):
                    return None
                return self.data_parent() or self.schema_root()
            elif xpath.axis == Axis.child:
                if isinstance(self, InternalNode) and xpath.qname:
                    qname = (xpath.qname if xpath.qname[1]
                             else (xpath.qname[0], init.ns))
                    return self.get_data_child(*qname)
        elif isinstance(xpath, Root):
            return self.schema_root()
        return None

    def _noop(self, stmt: Statement, sctx: SchemaContext) -> None:
        pass

    def _config_stmt(self, stmt: Statement, sctx: SchemaContext) -> None:
        if stmt.argument == "false":
            self._ctype = ContentType.nonconfig

    def _description_stmt(self, stmt: Statement, sctx: SchemaContext) -> None:
        self.description = stmt.argument

    def _must_stmt(self, stmt: Statement, sctx: SchemaContext) -> None:
        xpp = XPathParser(stmt.argument, sctx)
        mex = xpp.parse()
        if not xpp.at_end():
            raise InvalidArgument(stmt.argument)
        self.must.append(Must(mex, *stmt.get_error_info()))

    def _when_stmt(self, stmt: Statement, sctx: SchemaContext) -> None:
        xpp = XPathParser(stmt.argument, sctx)
        wex = xpp.parse()
        if not xpp.at_end():
            raise InvalidArgument(stmt.argument)
        self.when = wex

    def _mandatory_stmt(self, stmt, sctx: SchemaContext) -> None:
        if stmt.argument == "true":
            self._mandatory = True
        elif stmt.argument == "false":
            self._mandatory = False

    def _post_process(self) -> None:
        pass

    def _is_identityref(self) -> bool:
        return False

    def _default_nodes(self, inst: "InstanceNode") -> List["InstanceNode"]:
        return []

    def _tree_line(self, no_type: bool = False) -> str:
        """Return the receiver's contribution to tree diagram."""
        return self._tree_line_prefix() + " " + self.iname()

    def _tree_line_prefix(self) -> str:
        return "+--"

    def _nacm_default_deny_stmt(self, stmt: Statement,
                                sctx: SchemaContext) -> None:
        """Set NACM default access."""
        if not hasattr(self, 'default_deny'):
            return
        if stmt.keyword == "default-deny-all":
            self.default_deny = DefaultDeny.all
        elif stmt.keyword == "default-deny-write":
            self.default_deny = DefaultDeny.write

    _stmt_callback = {
        "action": "_rpc_action_stmt",
        "anydata": "_anydata_stmt",
        "anyxml": "_anydata_stmt",
        "case": "_case_stmt",
        "choice": "_choice_stmt",
        "config": "_config_stmt",
        "container": "_container_stmt",
        "default": "_default_stmt",
        "identity": "_identity_stmt",
        "ietf-netconf-acm:default-deny-all": "_nacm_default_deny_stmt",
        "ietf-netconf-acm:default-deny-write": "_nacm_default_deny_stmt",
        "ietf-yang-metadata:annotation": "_annotation_stmt",
        "input": "_input_stmt",
        "key": "_key_stmt",
        "leaf": "_leaf_stmt",
        "leaf-list": "_leaf_list_stmt",
        "list": "_list_stmt",
        "mandatory": "_mandatory_stmt",
        "max-elements": "_max_elements_stmt",
        "min-elements": "_min_elements_stmt",
        "must": "_must_stmt",
        "notification": "_notification_stmt",
        "output": "_output_stmt",
        "ordered-by": "_ordered_by_stmt",
        "presence": "_presence_stmt",
        "rpc": "_rpc_action_stmt",
        "unique": "_unique_stmt",
        "uses": "_uses_stmt",
        "when": "_when_stmt",
    }
    """Map of statement keywords to callback methods."""


class InternalNode(SchemaNode):
    """Abstract class for schema nodes that have children."""

    def __init__(self):
        """Initialize the class instance."""
        super().__init__()
        self.children: List[SchemaNode] = []
        self._mandatory_children: MutableSet[SchemaNode] = set()

    @property
    def mandatory(self) -> bool:
        """Is the receiver a mandatory node?"""
        return len(self._mandatory_children) > 0

    def get_child(self, name: YangIdentifier,
                  ns: YangIdentifier = None) -> Optional[SchemaNode]:
        """Return receiver's schema child.

        Args:
            name: Child's name.
            ns: Child's namespace (= `self.ns` if absent).
        """
        ns = ns if ns else self.ns
        todo = []
        for child in self.children:
            if child.name is None:
                todo.append(child)
            elif child.name == name and child.ns == ns:
                return child
        for c in todo:
            grandchild = c.get_child(name, ns)
            if grandchild is not None:
                return grandchild

    def get_schema_descendant(
            self, route: SchemaRoute) -> Optional[SchemaNode]:
        """Return descendant schema node or ``None`` if not found.

        Args:
            route: Schema route to the descendant node
                   (relative to the receiver).
        """
        node = self
        for p in route:
            try:
                node = node.get_child(*p)
            except AttributeError:
                return None
            if node is None:
                return None
        return node

    def get_data_child(self, name: YangIdentifier,
                       ns: YangIdentifier = None) -> Optional["DataNode"]:
        """Return data node directly under the receiver."""
        ns = ns if ns else self.ns
        todo = []
        for child in self.children:
            if child.name == name and child.ns == ns:
                if isinstance(child, DataNode):
                    return child
                todo.insert(0, child)
            elif not isinstance(child, DataNode):
                todo.append(child)
        for c in todo:
            res = c.get_data_child(name, ns)
            if res:
                return res

    def filter_children(self, ctype: ContentType = None) -> List[SchemaNode]:
        """Return receiver's children based on content type.

        Args:
            ctype: Content type.
        """
        if ctype is None:
            ctype = self.content_type()
        return [c for c in self.children if
                not isinstance(c, (RpcActionNode, NotificationNode)) and
                c.content_type().value & ctype.value != 0]

    def data_children(self) -> List["DataNode"]:
        """Return the set of all data nodes directly under the receiver."""
        res = []
        for child in self.children:
            if isinstance(child, DataNode):
                res.append(child)
            elif not isinstance(child, SchemaTreeNode):
                res.extend(child.data_children())
        return res

    def from_raw(self, rval: RawObject, jptr: JSONPointer = "", allow_nodata: bool = False) -> ObjectValue:
        """Override the superclass method."""
        if not isinstance(rval, dict):
            raise RawTypeError(jptr, "object")
        res = ObjectValue()
        for qn in rval:
            if qn.startswith("@"):
                if qn != "@":
                    tgt = qn[1:]
                    if tgt not in rval:
                        raise MissingAnnotationTarget(jptr, tgt)
                    jptr += '/' + tgt
                res[qn] = self._process_metadata(rval[qn], jptr)
            else:
                cn = self._iname2qname(qn)
                if allow_nodata:
                    ch = self.get_child(*cn)
                else:
                    ch = self.get_data_child(*cn)
                npath = jptr + "/" + qn
                if ch is None:
                    raise RawMemberError(npath)

                if not allow_nodata and self.ns == ch.ns:
                    iname = ch.name
                else:
                    iname = '{1}:{0}'.format(*ch.qual_name)
                res[iname] = ch.from_raw(rval[qn], npath)
        return res

    def from_xml(self, rval: ET.Element, jptr: JSONPointer = "", isroot: bool = False, allow_nodata: bool = False) -> ObjectValue:
        res = ObjectValue()
        if isroot:
            self._process_xmlobj_child(res, None, rval, jptr, allow_nodata)
        else:
            for xmlchild in rval:
                self._process_xmlobj_child(res, rval, xmlchild, jptr, allow_nodata)
        return res

    def _process_xmlobj_child(
            self, res: ObjectValue, rval: ET.Element,
            xmlchild: ET.Element, jptr: JSONPointer, allow_nodata):
        if xmlchild.tag[0] == '{':
            xmlns, name = xmlchild.tag[1:].split('}')
            nsmap = self.schema_root().schema_data.modules_by_ns
            if xmlns not in nsmap:
                raise MissingModuleNamespace(xmlns)
            ns = nsmap[xmlns].yang_id[0]
            fqn = ns + ':' + name
        else:
            name = xmlchild.tag
            ns = self.ns
            fqn = ns + ':' + name
        qn = fqn if ns != self.ns else name

        if allow_nodata:
            ch = self.get_child(name, ns)
        else:
            ch = self.get_data_child(name, ns)
        npath = jptr + "/" + qn
        if ch is None:
            raise RawMemberError(npath)

        if rval and self.ns == ch.ns:
            iname = ch.name
        else:
            iname = '{1}:{0}'.format(*ch.qual_name)
        if isinstance(ch, SequenceNode):
            if iname not in res:
                res[iname] = ch.from_xml(rval, npath, fqn)
        else:
<<<<<<< HEAD
            res[ch.iname()] = ch.from_xml(xmlchild, npath)
=======
            res[iname] = ch.from_xml(xmlchild, npath)
>>>>>>> cd5ccf9d

    def _process_metadata(self, rmo: RawMetadataObject,
                          jptr: JSONPointer) -> MetadataObject:
        res = {}
        ans = self.schema_root().annotations
        for mem in rmo:
            try:
                an = ans[self._iname2qname(mem)]
            except KeyError:
                raise UndefinedAnnotation(jptr, mem)
            res[mem] = an.type.from_raw(rmo[mem])
            if res[mem] not in an.type:
                raise AnnotationTypeError(jptr, mem, an.type.error_message)
        return res

    def _node_digest(self) -> Dict[str, Any]:
        res = super()._node_digest()
        rc = res["children"] = {}
        for c in self.data_children():
            cdig = rc[c.iname()] = c._node_digest()
            if self.config and not c.config:
                cdig["config"] = False
        for c in [c for c in self.children if isinstance(c, SchemaTreeNode)]:
            rc[c.iname()] = c._node_digest()
        return res

    def _validate(self, inst: "InstanceNode", scope: ValidationScope,
                  ctype: ContentType) -> None:
        """Extend the superclass method."""
        if scope.value & ValidationScope.syntax.value:   # schema
            self._check_schema_pattern(inst, ctype)
        for m in inst:
            inst._member(m).validate(scope, ctype)
        super()._validate(inst, scope, ctype)

    def _add_child(self, node: SchemaNode) -> None:
        node.parent = self
        self.children.append(node)

    def _child_inst_names(self) -> Set[InstanceName]:
        """Return the set of instance names under the receiver."""
        return frozenset([c.iname() for c in self.data_children()])

    def _check_schema_pattern(self, inst: "InstanceNode",
                              ctype: ContentType) -> None:
        p = self.schema_pattern
        p._eval_when(inst)
        for m in inst:
            newp = p.deriv(m, ctype)
            if isinstance(newp, NotAllowed):
                raise SchemaError(
                    inst.json_pointer(),
                    ("" if ctype == ContentType.all else ctype.name + " ") +
                    "member-not-allowed", m)
            p = newp
        if not p.nullable(ctype):
            mms = p._mandatory_members(ctype)
            msg = "one of " if len(mms) > 1 else ""
            raise SchemaError(
                inst.json_pointer(), "missing-data",
                "expected " + msg + ", ".join([repr(m) for m in mms]))

    def _make_schema_patterns(self) -> None:
        """Build schema pattern for the receiver and its data descendants."""
        self.schema_pattern = self._schema_pattern()
        for dc in self.data_children():
            if isinstance(dc, InternalNode):
                dc._make_schema_patterns()

    def _schema_pattern(self) -> SchemaPattern:
        todo = [c for c in self.children
                if not isinstance(c, (RpcActionNode, NotificationNode))]
        if not todo:
            return Empty()
        prev = todo[0]._pattern_entry()
        for c in todo[1:]:
            prev = Pair(c._pattern_entry(), prev)
        return ConditionalPattern(prev, self.when) if self.when else prev

    def _post_process(self) -> None:
        super()._post_process()
        for c in self.children:
            c._post_process()

    def _add_mandatory_child(self, node: SchemaNode) -> None:
        """Add `node` to the set of mandatory children."""
        self._mandatory_children.add(node)

    def _add_defaults(self, inst: "InstanceNode", ctype: ContentType,
                      lazy: bool = False) -> "InstanceNode":
        for c in self.filter_children(ctype):
            if isinstance(c, DataNode):
                inst = c._default_instance(inst, ctype, lazy)
            elif not isinstance(c, (RpcActionNode, NotificationNode)):
                inst = c._add_defaults(inst, ctype)
        return inst

    def _state_roots(self) -> List[SchemaNode]:
        if self.content_type() == ContentType.nonconfig:
            return [self]
        res = []
        for c in self.data_children():
            res.extend(c._state_roots())
        return res

    def _handle_child(self, node: SchemaNode, stmt: Statement,
                      sctx: SchemaContext) -> None:
        """Add child node to the receiver and handle substatements."""
        if not sctx.schema_data.if_features(stmt, sctx.text_mid):
            return
        node.name = stmt.argument
        node.ns = sctx.default_ns
        node._get_description(stmt)
        self._add_child(node)
        node._handle_substatements(stmt, sctx)

    def _augment_stmt(self, stmt: Statement, sctx: SchemaContext) -> None:
        """Handle **augment** statement."""
        if not sctx.schema_data.if_features(stmt, sctx.text_mid):
            return
        path = sctx.schema_data.sni2route(stmt.argument, sctx)
        target = self.get_schema_descendant(path)
        if target is None:
            raise MissingAugmentTarget(stmt.argument)
        if stmt.find1("when"):
            gr = GroupNode()
            target._add_child(gr)
            target = gr
        target._handle_substatements(stmt, sctx)

    def _refine_stmt(self, stmt: Statement, sctx: SchemaContext) -> None:
        """Handle **refine** statement."""
        target = self.get_schema_descendant(
            sctx.schema_data.sni2route(stmt.argument, sctx))
        if not target:
            return
        if not sctx.schema_data.if_features(stmt, sctx.text_mid):
            target.parent.children.remove(target)
        else:
            target._handle_substatements(stmt, sctx)

    def _uses_stmt(self, stmt: Statement, sctx: SchemaContext) -> None:
        """Handle uses statement."""
        if not sctx.schema_data.if_features(stmt, sctx.text_mid):
            return
        grp, gid = sctx.schema_data.get_definition(stmt, sctx)
        wst = stmt.find1("when")
        if wst:
            sn = GroupNode()
            xpp = XPathParser(wst.argument, sctx)
            wex = xpp.parse()
            if not xpp.at_end():
                raise InvalidArgument(wst.argument)
            sn.when = wex
            self._add_child(sn)
        else:
            sn = self
        sn._handle_substatements(grp, gid)
        for augst in stmt.find_all("augment"):
            sn._augment_stmt(augst, sctx)
        for refst in stmt.find_all("refine"):
            sn._refine_stmt(refst, sctx)

    def _container_stmt(self, stmt: Statement, sctx: SchemaContext) -> None:
        """Handle container statement."""
        self._handle_child(ContainerNode(), stmt, sctx)

    def _identity_stmt(self, stmt: Statement, sctx: SchemaContext) -> None:
        """Handle identity statement."""
        if not sctx.schema_data.if_features(stmt, sctx.text_mid):
            return
        id = (stmt.argument, sctx.schema_data.namespace(sctx.text_mid))
        adj = sctx.schema_data.identity_adjs.setdefault(id, IdentityAdjacency())
        for bst in stmt.find_all("base"):
            bid = sctx.schema_data.translate_pname(bst.argument, sctx.text_mid)
            adj.bases.add(bid)
            badj = sctx.schema_data.identity_adjs.setdefault(
                bid, IdentityAdjacency())
            badj.derivs.add(id)
        sctx.schema_data.identity_adjs[id] = adj

    def _list_stmt(self, stmt: Statement, sctx: SchemaContext) -> None:
        """Handle list statement."""
        self._handle_child(ListNode(), stmt, sctx)

    def _choice_stmt(self, stmt: Statement, sctx: SchemaContext) -> None:
        """Handle choice statement."""
        self._handle_child(ChoiceNode(), stmt, sctx)

    def _case_stmt(self, stmt: Statement, sctx: SchemaContext) -> None:
        """Handle case statement."""
        self._handle_child(CaseNode(), stmt, sctx)

    def _leaf_stmt(self, stmt: Statement, sctx: SchemaContext) -> None:
        """Handle leaf statement."""
        node = LeafNode()
        node.type = DataType._resolve_type(
            stmt.find1("type", required=True), sctx)
        self._handle_child(node, stmt, sctx)

    def _leaf_list_stmt(self, stmt: Statement, sctx: SchemaContext) -> None:
        """Handle leaf-list statement."""
        node = LeafListNode()
        node.type = DataType._resolve_type(
            stmt.find1("type", required=True), sctx)
        self._handle_child(node, stmt, sctx)

    def _rpc_action_stmt(self, stmt: Statement, sctx: SchemaContext) -> None:
        """Handle rpc or action statement."""
        self._handle_child(RpcActionNode(), stmt, sctx)

    def _notification_stmt(self, stmt: Statement, sctx: SchemaContext) -> None:
        """Handle notification statement."""
        self._handle_child(NotificationNode(), stmt, sctx)

    def _anydata_stmt(self, stmt: Statement, sctx: SchemaContext) -> None:
        """Handle anydata statement."""
        self._handle_child(AnydataNode(), stmt, sctx)

    def _ascii_tree(self, indent: str, no_types: bool, val_count: bool) -> str:
        """Return the receiver's subtree as ASCII art."""
        def suffix(sn):
            return f" {{{sn.val_count}}}\n" if val_count else "\n"
        if not self.children:
            return ""
        cs = []
        for c in self.children:
            cs.extend(c._flatten())
        cs.sort(key=lambda x: x.qual_name)
        res = ""
        for c in cs[:-1]:
            res += (indent + c._tree_line(no_types) + suffix(c) +
                    c._ascii_tree(indent + "|  ", no_types, val_count))
        return (res + indent + cs[-1]._tree_line(no_types) + suffix(cs[-1]) +
                cs[-1]._ascii_tree(indent + "   ", no_types, val_count))

    def clear_val_counters(self) -> None:
        """Clear validation counters in the receiver and its subtree."""
        super().clear_val_counters()
        for c in self.children:
            c.clear_val_counters()


class GroupNode(InternalNode):
    """Anonymous group of schema nodes."""

    def _handle_child(self, node: SchemaNode, stmt: Statement,
                      sctx: SchemaContext) -> None:
        if not isinstance(
                self.parent, ChoiceNode) or isinstance(node, CaseNode):
            super()._handle_child(node, stmt, sctx)
        else:
            cn = CaseNode()
            cn.name = stmt.argument
            cn.ns = sctx.default_ns
            self._add_child(cn)
            cn._handle_child(node, stmt, sctx)

    def _pattern_entry(self) -> SchemaPattern:
        return super()._schema_pattern()

    def _flatten(self) -> List[SchemaNode]:
        res = []
        for c in self.children:
            res.extend(c._flatten())
        return res


class SchemaTreeNode(GroupNode):
    """Root node of a schema tree."""

    def __init__(self, schemadata: "SchemaData" = None):
        """Initialize the class instance."""
        super().__init__()
        self.annotations: Dict[QualName, Annotation] = {}
        self.schema_data = schemadata
        self.subschema: Dict[QualName, "InstanceRoute"] = {}

    def data_parent(self) -> InternalNode:
        """Override the superclass method."""
        return self.parent

    def add_subschema(self, container: SchemaNode):
        self.subschema[container.qual_name] = container.data_path()

    def _annotation_stmt(self, stmt: Statement, sctx: SchemaContext) -> None:
        """Handle annotation statement."""
        if not sctx.schema_data.if_features(stmt, sctx.text_mid):
            return
        dst = stmt.find1("description")
        self.annotations[(stmt.argument, sctx.default_ns)] = Annotation(
            DataType._resolve_type(stmt.find1("type", required=True), sctx),
            dst.argument if dst else None)


class DataNode(SchemaNode):
    """Abstract superclass for all data nodes."""

    def __init__(self):
        """Initialize the class instance."""
        super().__init__()
        self.default_deny: "DefaultDeny" = DefaultDeny.none

    def orphan_instance(self, rval: RawValue) -> "ObjectMember":
        """Return an isolated instance of the receiver.

        Args:
            rval: Raw value to be used for the returned instance.
        """
        val = self.from_raw(rval)
        return ObjectMember(self.iname(), {}, val, None, self, datetime.now())

    def split_instance_route(self, route: "InstanceRoute") -> Optional[Tuple[
            "InstanceRoute", "InstanceRoute"]]:
        """Split `route` into the part up to receiver and the rest.

        Args:
            route: Absolute instance route (the receiver should correspond
                to an instance node on this route).

        Returns:
            A tuple consisting of
                - the part of `route` from the root up to and including the
                  instance whose schema node is the receiver, and
                - the rest of `route`.
                ``None`` is returned if the receiver is not on the route.
        """
        sroute = []
        sn = self
        while sn:
            sroute.append(sn.iname())
            sn = sn.data_parent()
        i = 0
        while True:
            if not sroute:
                break
            inst = sroute.pop()
            if inst != route[i].iname():
                return None
            while True:         # skip up to next MemberName
                i += 1
                if i >= len(route) or isinstance(route[i], MemberName):
                    break
            if not sroute:
                return (InstanceRoute(route[:i]), InstanceRoute(route[i:]))
            if i >= len(route):
                return None

    def _validate(self, inst: "InstanceNode", scope: ValidationScope,
                  ctype: ContentType) -> None:
        """Extend the superclass method."""
        if scope.value & ValidationScope.semantics.value:
            self._check_must(inst)        # must expressions
        super()._validate(inst, scope, ctype)

    def _default_instance(self, pnode: "InstanceNode", ctype: ContentType,
                          lazy: bool = False) -> "InstanceNode":
        iname = self.iname()
        if iname in pnode.value:
            return pnode
        nm = pnode.put_member(iname, (None,))
        if not self.when or self.when.evaluate(nm):
            wd = self._default_value(nm, ctype, lazy)
            if wd.value is not None:
                return wd.up()
        return pnode

    def _check_must(self, inst: "InstanceNode") -> None:
        for m in self.must:
            if not m.expression.evaluate(inst):
                raise SemanticError(inst.json_pointer(), m.error_tag,
                                    m.error_message)

    def _pattern_entry(self) -> SchemaPattern:
        m = Member(self.iname(), self.content_type(), self.when)
        return m if self.mandatory else SchemaPattern.optional(m)

    def _tree_line_prefix(self) -> str:
        return super()._tree_line_prefix() + (
            "ro" if self.content_type() == ContentType.nonconfig else "rw")


class TerminalNode(SchemaNode):
    """Abstract superclass for terminal nodes in the schema tree."""

    def __init__(self):
        """Initialize the class instance."""
        super().__init__()
        self.type: DataType = None
        self._default: Optional[Value] = None

    def content_type(self) -> ContentType:
        """Override superclass method."""
        if self._ctype:
            return self._ctype
        return (ContentType.config if self.parent.config else
                ContentType.nonconfig)

    def from_raw(self, rval: RawScalar, jptr: JSONPointer = "") -> ScalarValue:
        """Override the superclass method."""
        res = self.type.from_raw(rval)
        if res is None:
            raise RawTypeError(jptr, self.type.yang_type() + " value")
        return res

    def from_xml(self, rval: ET.Element, jptr: JSONPointer = "") -> Value:
        res = self.type.from_xml(rval)
        if res is None:
            raise RawTypeError(jptr, self.type.yang_type() + " value")
        return res

    def _node_digest(self) -> Dict[str, Any]:
        res = super()._node_digest()
        res["type"] = self.type._type_digest(self.config)
        df = self.default
        if df is not None:
            res["default"] = self.type.to_raw(df)
        return res

    def _validate(self, inst: "InstanceNode", scope: ValidationScope,
                  ctype: ContentType) -> None:
        """Extend the superclass method."""
        if (scope.value & ValidationScope.syntax.value and
                inst.value not in self.type):
            raise YangTypeError(inst.json_pointer(expand_keys=True), self.type.error_tag,
                                self.type.error_message)
        if (isinstance(self.type, LinkType) and        # referential integrity
                scope.value & ValidationScope.semantics.value and
                self.type.require_instance):
            try:
                tgt = inst._deref()
            except YangsonException:
                tgt = []
            if not tgt:
                raise SemanticError(inst.json_pointer(expand_keys=True), "instance-required")
        super()._validate(inst, scope, ctype)

    def _default_value(self, inst: "InstanceNode", ctype: ContentType,
                       lazy: bool) -> "InstanceNode":
        inst.value = self.default
        return inst

    def _post_process(self) -> None:
        super()._post_process()
        self.type._post_process(self)

    def _is_identityref(self) -> bool:
        return isinstance(self.type, IdentityrefType)

    def _default_nodes(self, inst: "InstanceNode") -> List["InstanceNode"]:
        di = self._default_instance(inst, ContentType.all)
        return [] if di is None else [self]

    def _ascii_tree(self, indent: str, no_types: bool, val_count: bool) -> str:
        return ""

    def _state_roots(self) -> List[SchemaNode]:
        return [] if self.content_type() == ContentType.config else [self]


class ContainerNode(DataNode, InternalNode):
    """Container node."""

    def __init__(self):
        """Initialize the class instance."""
        super().__init__()
        self.presence: bool = False

    @property
    def mandatory(self) -> bool:
        """Is the receiver a mandatory node?"""
        return not self.presence and super().mandatory

    def _node_digest(self) -> Dict[str, Any]:
        res = super()._node_digest()
        res["presence"] = self.presence
        return res

    def _add_mandatory_child(self, node: SchemaNode):
        if not (self.presence or self.mandatory):
            self.parent._add_mandatory_child(self)
        super()._add_mandatory_child(node)

    def _default_instance(self, pnode: "InstanceNode", ctype: ContentType,
                          lazy: bool = False) -> "InstanceNode":
        if self.presence:
            return pnode
        return super()._default_instance(pnode, ctype, lazy)

    def _default_value(self, inst: "InstanceNode", ctype: ContentType,
                       lazy: bool) -> Optional["InstanceNode"]:
        inst.value = ObjectValue()
        return inst if lazy else self._add_defaults(inst, ctype)

    def _default_nodes(self, inst: "InstanceNode") -> List["InstanceNode"]:
        if self.presence:
            return []
        res = inst.put_member(self.iname(), ObjectValue())
        if self.when is None or self.when.evaluate(res):
            return [res]
        return []

    def _presence_stmt(self, stmt: Statement, sctx: SchemaContext) -> None:
        self.presence = True

    def _tree_line(self, no_type: bool = False) -> str:
        """Return the receiver's contribution to tree diagram."""
        return super()._tree_line() + ("!" if self.presence else "")


class SequenceNode(DataNode):
    """Abstract class for data nodes that represent a sequence."""

    def __init__(self):
        """Initialize the class instance."""
        super().__init__()
        self.min_elements: int = 0
        self.max_elements: Optional[int] = None
        self.user_ordered: bool = False

    @property
    def mandatory(self) -> bool:
        """Is the receiver a mandatory node?"""
        return self.min_elements > 0

    def _validate(self, inst: "InstanceNode", scope: ValidationScope,
                  ctype: ContentType) -> None:
        """Extend the superclass method."""
        if isinstance(inst, ArrayEntry):
            super()._validate(inst, scope, ctype)
        else:
            if scope.value & ValidationScope.semantics.value:
                self._check_list_props(inst)
                self._check_cardinality(inst)
            for e in inst:
                super()._validate(e, scope, ctype)

    def _check_cardinality(self, inst: "InstanceNode") -> None:
        if len(inst.value) < self.min_elements:
            raise SemanticError(inst.json_pointer(), "too-few-elements")
        if (self.max_elements is not None and
                len(inst.value) > self.max_elements):
            raise SemanticError(inst.json_pointer(), "too-many-elements")

    def _post_process(self) -> None:
        super()._post_process()
        if self.min_elements > 0:
            self.parent._add_mandatory_child(self)

    def _min_elements_stmt(self, stmt: Statement, sctx: SchemaContext) -> None:
        self.min_elements = int(stmt.argument)

    def _max_elements_stmt(self, stmt: Statement, sctx: SchemaContext) -> None:
        arg = stmt.argument
        if arg == "unbounded":
            self.max_elements = None
        else:
            self.max_elements = int(arg)

    def _ordered_by_stmt(self, stmt: Statement, sctx: SchemaContext) -> None:
        self.user_ordered = stmt.argument == "user"

    def _tree_line(self, no_type: bool = False) -> str:
        """Extend the superclass method."""
        return super()._tree_line() + "*"

    def from_raw(self, rval: RawList, jptr: JSONPointer = "") -> ArrayValue:
        """Override the superclass method."""
        if not isinstance(rval, list):
            raise RawTypeError(jptr, "array")
        res = ArrayValue()
        idx = 0
        for en in rval:
            if isinstance(self, ListNode):
                keys = [str(en.get(k[0], '<missing>')) for k in self.keys]
                element = "=" + ",".join(keys)
            else:
                element = "/" + str(idx)
            res.append(self.entry_from_raw(en, jptr + element))
            idx = idx + 1
        return res

    def from_xml(self, rval: ET.Element, jptr: JSONPointer = "",
                 tagname: str = None, isroot: bool = False) -> ArrayValue:
        res = ArrayValue()
        idx = 0
        if isroot:
            return self._process_xmlarray_child(res, rval, None, jptr)
        else:
            for xmlchild in rval:
                if isinstance(self, ListNode):
                    keys = [str(xmlchild.findtext(k[0], default='<missing>')) for k in self.keys]
                    element = "=" + ",".join(keys)
                else:
                    element = "/" + str(idx)
                self._process_xmlarray_child(
                    res, xmlchild, tagname, jptr + element)
                idx = idx + 1
        return res

    def _process_xmlarray_child(
            self, res: ArrayValue, xmlchild: ET.Element,
            tagname: str, jptr: JSONPointer):
        if xmlchild.tag[0] == '{':
            xmlns, name = xmlchild.tag[1:].split('}')
            module = self.schema_root().schema_data.modules_by_ns.get(xmlns)
            if not module:
                raise MissingModuleNamespace(xmlns)
            ns = module.yang_id[0]
            qn = ns + ':' + name
        else:
            name = qn = xmlchild.tag
            ns = self.ns
        if tagname is None or qn == tagname:
            child = self.entry_from_xml(xmlchild, jptr + "/" + str(len(res)))
            res.append(child)
        else:
            child = None

        return child

    def entry_from_raw(self, rval: RawEntry,
                       jptr: JSONPointer = "") -> EntryValue:
        """Transform a raw (leaf-)list entry into the cooked form.

        Args:
            rval: raw entry (scalar or object)
            jptr: JSON pointer of the entry

        Raises:
            NonexistentSchemaNode: If a member inside `rval` is not defined
                in the schema.
            RawTypeError: If a scalar value inside `rval` is of incorrect type.
        """
        return super().from_raw(rval, jptr)

    def entry_from_xml(self, rval: ET.Element, jptr: JSONPointer = "") -> EntryValue:
        """Transform a XML (leaf-)list entry into the cooked form.

        Args:
            rval: xml node
            jptr: JSON pointer of the entry

        Raises:
            NonexistentSchemaNode: If a member inside `rval` is not defined
                in the schema.
            RawTypeError: If a scalar value inside `rval` is of incorrect type.
        """
        return super().from_xml(rval, jptr)


class ListNode(SequenceNode, InternalNode):
    """List node."""

    def __init__(self):
        """Initialize the class instance."""
        super().__init__()
        self.keys: List[QualName] = []
        self._key_members = []
        self.unique: List[List[SchemaRoute]] = []

    def _node_digest(self) -> Dict[str, Any]:
        res = super()._node_digest()
        res["keys"] = self._key_members
        return res

    def _check_list_props(self, inst: "InstanceNode") -> None:
        """Check uniqueness of keys and "unique" properties, if applicable."""
        if self.keys:
            self._check_keys(inst)
        for u in self.unique:
            self._check_unique(u, inst)

    def _check_keys(self, inst: "InstanceNode") -> None:
        ukeys = set()
        for i in range(len(inst.value)):
            en = inst.value[i]
            try:
                kval = tuple([en[k] for k in self._key_members])
            except KeyError as e:
                raise SchemaError(inst._entry(i).json_pointer(),
                                  "list-key-missing", e.args[0]) from None
            if kval in ukeys:
                raise SemanticError(
                    inst.json_pointer(), "non-unique-key",
                    repr(kval[0] if len(kval) < 2 else kval))
            ukeys.add(kval)

    def _check_unique(self, unique: List[SchemaRoute],
                      inst: "InstanceNode") -> None:
        uvals = set()
        for en in inst:
            den = en.add_defaults()
            uval = tuple([den._peek_schema_route(sr) for sr in unique])
            if None not in uval:
                if uval in uvals:
                    raise SemanticError(inst.json_pointer(), "data-not-unique")
                else:
                    uvals.add(uval)

    def _default_instance(self, pnode: "InstanceNode", ctype: ContentType,
                          lazy: bool = False) -> "InstanceNode":
        return pnode

    def _post_process(self) -> None:
        super()._post_process()
        for k in self.keys:
            kn = self.get_data_child(*k)
            self._key_members.append(kn.iname())
            if not kn._mandatory:
                kn._mandatory = True
                self._mandatory_children.add(kn)

    def _key_stmt(self, stmt: Statement, sctx: SchemaContext) -> None:
        self.keys = []
        for k in stmt.argument.split():
            self.keys.append(sctx.schema_data.translate_node_id(k, sctx))

    def _unique_stmt(self, stmt: Statement, sctx: SchemaContext) -> None:
        uspec = []
        for sid in stmt.argument.split():
            uspec.append(sctx.schema_data.sni2route(sid, sctx))
        self.unique.append(uspec)

    def _tree_line(self, no_type: bool = False) -> str:
        """Return the receiver's contribution to tree diagram."""
        keys = (" [" + " ".join([k[0] for k in self.keys]) + "]"
                if self.keys else "")
        return super()._tree_line() + keys

    def orphan_entry(self, rval: RawObject) -> "ArrayEntry":
        """Return an isolated entry of the receiver.

        Args:
            rval: Raw object to be used for the returned entry.
        """
        val = self.entry_from_raw(rval)
        return ArrayEntry(0, EmptyList(), EmptyList(), val, None, self,
                          val.timestamp)


class ChoiceNode(InternalNode):
    """Choice node."""

    def __init__(self):
        """Initialize the class instance."""
        super().__init__()
        self.default_case: QualName = None
        self._mandatory: bool = False

    @property
    def mandatory(self) -> bool:
        """Is the receiver a mandatory node?"""
        return self._mandatory

    def _add_defaults(self, inst: "InstanceNode",
                      ctype: ContentType) -> "InstanceNode":
        if self.when and not self.when.evaluate(inst):
            return inst
        ac = self._active_case(inst.value)
        if ac:
            return ac._add_defaults(inst, ctype)
        elif self.default_case:
            n = dc = self.get_child(*self.default_case)
            while n is not self:
                if n.when and not n.when.evaluate(inst):
                    return inst
                n = n.parent
            return dc._add_defaults(inst, ctype)
        else:
            return inst

    def _active_case(self, value: ObjectValue) -> Optional["CaseNode"]:
        """Return receiver's case that's active in an instance node value."""
        for c in self.children:
            for cc in c.data_children():
                if cc.iname() in value:
                    return c

    def _pattern_entry(self) -> SchemaPattern:
        if not self.children:
            return Empty()
        prev = self.children[0]._schema_pattern()
        for c in self.children[1:]:
            prev = ChoicePattern(c._schema_pattern(), prev, self.name)
        prev.ctype = self.content_type()
        if not self.mandatory:
            prev = SchemaPattern.optional(prev)
        return ConditionalPattern(prev, self.when) if self.when else prev

    def _post_process(self) -> None:
        super()._post_process()
        if self._mandatory:
            self.parent._add_mandatory_child(self)

    def _default_nodes(self, inst: "InstanceNode") -> List["InstanceNode"]:
        res = []
        if self.default_case is None:
            return res
        for cn in self.get_child(*self.default_case).children:
            res.extend(cn._default_nodes(inst))
        return res

    def _tree_line_prefix(self) -> str:
        return super()._tree_line_prefix() + (
            "ro" if self.content_type() == ContentType.nonconfig else "rw")

    def _handle_child(self, node: SchemaNode, stmt: Statement,
                      sctx: SchemaContext) -> None:
        if isinstance(node, CaseNode):
            super()._handle_child(node, stmt, sctx)
        else:
            cn = CaseNode()
            cn.name = stmt.argument
            cn.ns = sctx.default_ns
            self._add_child(cn)
            cn._handle_child(node, stmt, sctx)

    def _default_stmt(self, stmt: Statement, sctx: SchemaContext) -> None:
        self.default_case = sctx.schema_data.translate_node_id(
            stmt.argument, sctx)

    def _tree_line(self, no_type: bool = False) -> str:
        """Return the receiver's contribution to tree diagram."""
        return f"{self._tree_line_prefix()} ({self.iname()})" \
               f"{'' if self._mandatory else '?'}"


class CaseNode(InternalNode):
    """Case node."""

    def _pattern_entry(self) -> SchemaPattern:
        return super()._schema_pattern()

    def _tree_line(self, no_type: bool = False) -> str:
        """Return the receiver's contribution to tree diagram."""
        return f"{self._tree_line_prefix()}:({self.iname()})"


class LeafNode(DataNode, TerminalNode):
    """Leaf node."""

    def __init__(self):
        """Initialize the class instance."""
        super().__init__()
        self._mandatory: bool = False

    @property
    def mandatory(self) -> bool:
        """Is the receiver a mandatory node?"""
        return self._mandatory

    @property
    def default(self) -> Optional[ScalarValue]:
        """Default value of the receiver, if any."""
        if self.mandatory:
            return None
        if self._default is not None:
            return self._default
        return self.type.default

    def _post_process(self) -> None:
        super()._post_process()
        if self._mandatory:
            self.parent._add_mandatory_child(self)
        elif self._default is not None:
            self._default = self.type.from_yang(self._default)

    def _tree_line(self, no_type: bool = False) -> str:
        res = super()._tree_line() + ("" if self._mandatory else "?")
        return res if no_type else f"{res} <{self.type}>"

    def _default_stmt(self, stmt: Statement, sctx: SchemaContext) -> None:
        self._default = stmt.argument


class LeafListNode(SequenceNode, TerminalNode):
    """Leaf-list node."""

    @property
    def default(self) -> Optional[ScalarValue]:
        """Default value of the receiver, if any."""
        if self.mandatory:
            return None
        if self._default is not None:
            return self._default
        return (None if self.type.default is None
                else ArrayValue([self.type.default]))

    def _yang_class(self) -> str:
        return "leaf-list"

    def _check_list_props(self, inst: "InstanceNode") -> None:
        if (self.content_type() == ContentType.config and
                len(set(inst.value)) < len(inst.value)):
            raise SemanticError(
                inst.json_pointer(), "repeated-leaf-list-value")

    def _default_stmt(self, stmt: Statement, sctx: SchemaContext) -> None:
        if self._default is None:
            self._default = [stmt.argument]
        else:
            self._default.append(stmt.argument)

    def _post_process(self) -> None:
        super()._post_process()
        if self._default is not None:
            self._default = ArrayValue(
                [self.type.from_yang(v) for v in self._default])

    def _tree_line(self, no_type: bool = False) -> str:
        res = super()._tree_line()
        return res if no_type else f"{res} <{self.type}>"


class AnyContentNode(DataNode):
    """Abstract class for anydata or anyxml nodes."""

    def __init__(self):
        """Initialize the class instance."""
        super().__init__()
        self._mandatory: bool = False

    def content_type(self) -> ContentType:
        """Override superclass method."""
        return TerminalNode.content_type(self)

    @property
    def mandatory(self) -> bool:
        """Is the receiver a mandatory node?"""
        return self._mandatory

    def from_raw(self, rval: RawValue, jptr: JSONPointer = "") -> Value:
        """Override the superclass method."""
        def convert(val):
            if isinstance(val, list):
                res = ArrayValue([convert(x) for x in val])
            elif isinstance(val, dict):
                res = ObjectValue({x: convert(val[x]) for x in val})
            else:
                res = val
            return res
        return convert(rval)

    def from_xml(self, rval: ET.Element, jptr: JSONPointer = "") -> Value:
        super().from_xml(rval, jptr)

    def _default_instance(self, pnode: "InstanceNode", ctype: ContentType,
                          lazy: bool = False) -> "InstanceNode":
        return pnode

    def _tree_line(self, no_type: bool = False) -> str:
        return super()._tree_line() + ("" if self._mandatory else "?")

    def _ascii_tree(self, indent: str, no_types: bool, val_count: bool) -> str:
        return ""

    def _post_process(self) -> None:
        if self._mandatory:
            self.parent._add_mandatory_child(self)


class AnydataNode(AnyContentNode):
    """Anydata node."""
    pass


class AnyxmlNode(AnyContentNode):
    """Anyxml node."""
    pass


class RpcActionNode(SchemaTreeNode):
    """RPC or action node."""

    def __init__(self):
        """Initialize the class instance."""
        super().__init__()
        self.default_deny: "DefaultDeny" = DefaultDeny.none
        self._ctype = ContentType.nonconfig

    def _handle_substatements(self, stmt: Statement,
                              sctx: SchemaContext) -> None:
        self._add_child(InputNode(sctx.default_ns))
        self._add_child(OutputNode(sctx.default_ns))
        super()._handle_substatements(stmt, sctx)

    def _flatten(self) -> List[SchemaNode]:
        return [self]

    def _tree_line_prefix(self) -> str:
        return super()._tree_line_prefix() + "-x"

    def _input_stmt(self, stmt: Statement, sctx: SchemaContext) -> None:
        """Handle RPC or action input statement."""
        self.get_child("input")._handle_substatements(stmt, sctx)

    def _output_stmt(self, stmt: Statement, sctx: SchemaContext) -> None:
        """Handle RPC or action output statement."""
        self.get_child("output")._handle_substatements(stmt, sctx)


class InputNode(SchemaTreeNode):
    """RPC or action input node."""

    def __init__(self, ns):
        """Initialize the class instance."""
        super().__init__()
        self._config = False
        self.name = "input"
        self.ns = ns

    def _flatten(self) -> List[SchemaNode]:
        return [self]

    def _tree_line_prefix(self) -> str:
        return super()._tree_line_prefix() + "ro"


class OutputNode(SchemaTreeNode):
    """RPC or action output node."""

    def __init__(self, ns):
        """Initialize the class instance."""
        super().__init__()
        self._config = False
        self.name = "output"
        self.ns = ns

    def _flatten(self) -> List[SchemaNode]:
        return [self]

    def _tree_line_prefix(self) -> str:
        return super()._tree_line_prefix() + "ro"


class NotificationNode(SchemaTreeNode):
    """Notification node."""

    def __init__(self):
        """Initialize the class instance."""
        super().__init__()
        self.default_deny: "DefaultDeny" = DefaultDeny.none
        self._ctype = ContentType.nonconfig

    def _flatten(self) -> List[SchemaNode]:
        return [self]

    def _tree_line_prefix(self) -> str:
        return super()._tree_line_prefix() + "-n"


from .xpathast import Expr, LocationPath, Step, Root        # NOQA
from .instance import (ArrayEntry, EmptyList, InstanceNode,  # NOQA
                       InstanceRoute, MemberName, ObjectMember)<|MERGE_RESOLUTION|>--- conflicted
+++ resolved
@@ -516,11 +516,7 @@
             if iname not in res:
                 res[iname] = ch.from_xml(rval, npath, fqn)
         else:
-<<<<<<< HEAD
-            res[ch.iname()] = ch.from_xml(xmlchild, npath)
-=======
             res[iname] = ch.from_xml(xmlchild, npath)
->>>>>>> cd5ccf9d
 
     def _process_metadata(self, rmo: RawMetadataObject,
                           jptr: JSONPointer) -> MetadataObject:
